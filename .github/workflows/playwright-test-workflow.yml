--- conflicted
+++ resolved
@@ -73,24 +73,20 @@
         if: ${{ inputs.db == 'sqlite' }}
         working-directory: ./packages/nocodb
         run: |
-<<<<<<< HEAD
           pnpm install
           pnpm run watch:run:playwright > ${{ inputs.db }}_${{ inputs.shard }}_test_backend.log &
-=======
-          npm install
-          npm run watch:run:playwright > ${{ inputs.db }}_${{ inputs.shard }}_test_backend.log &
       - name: Run backend:mysql
         if: ${{ inputs.db == 'mysql' }}
         working-directory: ./packages/nocodb
         run: |
-          npm install
-          npm run watch:run:playwright:mysql > ${{ inputs.db }}_${{ inputs.shard }}_test_backend.log &
+          pnpm install
+          pnpm run watch:run:playwright:mysql > ${{ inputs.db }}_${{ inputs.shard }}_test_backend.log &
       - name: Run backend:pg
         if: ${{ inputs.db == 'pg' }}
         working-directory: ./packages/nocodb
         run: |
-          npm install
-          npm run watch:run:playwright:pg > ${{ inputs.db }}_${{ inputs.shard }}_test_backend.log &
+          pnpm install
+          pnpm run watch:run:playwright:pg > ${{ inputs.db }}_${{ inputs.shard }}_test_backend.log &
       - name: Cache playwright npm modules
         uses: actions/cache@v3
         id: playwright-cache
@@ -98,7 +94,6 @@
           path: |
             **/tests/playwright/node_modules
           key: cache-nc-playwright-${{ hashFiles('**/tests/playwright/package-lock.json') }}
->>>>>>> 5583a265
       - name: Install dependencies
         if: steps.playwright-cache.outputs.cache-hit != 'true'
         working-directory: ./tests/playwright
