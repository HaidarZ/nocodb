<template>
  <v-container fluid>
    <v-col :class="{ 'col-md-8 offset-md-2 col-sm-10 offset-sm-1 col-12': !edit }" style="position: relative">
      <v-form ref="form" v-model="valid" :class="{ 'mt-8 pt-8': !edit }">
        <v-card ref="mainCard" class="elevation-5">
          <div
            v-if="!edit"
            style="
              position: absolute;
              top: -30px;
              left: -moz-calc(50% - 30px);
              left: -webkit-calc(50% - 30px);
              left: calc(50% - 30px);
              z-index: 999;
              border-radius: 10px;
            "
            class="primary"
          >
            <v-img
              class="mx-auto"
              width="60"
              height="60"
              :src="require('@/assets/img/icons/512x512-trans.png')"
              @dblclick="enableAllSchemas()"
            />
          </div>
          <v-toolbar
            flat
            color=""
            class="mb-3"
            style="width: 100%; border-bottom: 1px solid var(--v-backgroundColor-base)"
          >
            <v-toolbar-title class="title">
              <!-- Edit Project -->
              <span v-if="edit">{{ $t('activity.editProject') }}</span>
              <!-- Create Project -->
              <span v-else>{{ $t('activity.createProject') }}</span>
            </v-toolbar-title>
            <v-spacer />
            <!-- Cancel and Return -->
            <x-btn v-ge="['project', 'cancel']" :tooltip="$t('tooltip.cancelReturn')" to="/" class="elevation-20">
              <!-- Cancel -->
              {{ $t('general.cancel') }}
            </x-btn>
            <x-btn
              v-ge="['project', 'save']"
              :disabled="!valid || !envStatusValid"
              class="primary"
              @click="createOrUpdateProject()"
            >
              <!-- Update & Restart -->
              <span v-if="edit">{{ $t('tooltip.updateRestart') }}</span>
              <!-- Save Project -->
              <span v-else>{{ $t('activity.saveProject') }}</span>
            </x-btn>
            <v-progress-linear
              v-if="projectReloading"
              top
              absolute
              color="success"
              indeterminate
              height="3"
              style="top: -3px"
            />
          </v-toolbar>

          <div ref="panelContainer" style="">
            <api-overlay v-show="projectReloading" :project-created="projectCreated" />
            <v-container fluid>
              <v-row>
                <v-col cols="12" class="mb-0 pb-0">
                  <div style="max-width: 360px" class="mx-auto mb-3">
                    <!-- Enter Project Name -->
                    <v-text-field
                      ref="name"
                      v-model="project.title"
                      v-ge="['project', 'name']"
                      :rules="form.titleValidationRule"
                      :height="20"
                      :label="$t('placeholder.projName')"
                      autofocus
                    />
                  </div>
                </v-col>

                <v-col v-show="isTitle" cols="10" offset="1" :class="{ 'mt-0 pt-0': !edit, 'mt-3 pt-3': edit }">
                  <p
                    :class="{
                      'text-center mb-2 mt-3': !edit,
                      'text-center mb-2 mt-3 grey--text': edit,
                    }"
                  >
                    {{ $t('title.dbCredentials') }}
                  </p>
                  <v-expansion-panels
                    v-model="panel"
                    focusable
                    accordion=""
                    class="elevation-20"
                    style="border: 1px solid white"
                  >
                    <v-expansion-panel
                      v-for="(envData, envKey, panelIndex) in project.envs"
                      :key="panelIndex"
                      :ref="`panel${envKey}`"
                      @change="onPanelToggle(panelIndex, envKey)"
                    >
                      <v-expansion-panel-header disable-icon-rotate>
                        <p class="pa-0 ma-0">
                          <v-tooltip v-for="(db, tabIndex) in envData.db" :key="tabIndex" bottom>
                            <template #activator="{ on }">
                              <v-icon
                                small
                                :color="getDbStatusColor(db)"
                                @click.native.stop="showDBTabInEnvPanel(panelIndex, tabIndex)"
                                v-on="on"
                              >
                                mdi-database
                              </v-icon>
                            </template>
                            {{ getDbStatusTooltip(db) }}
                          </v-tooltip>

                          <span v-if="project.ui[envKey]" class="caption" :class="project.ui[envKey].color + '--text'">
                            <i>{{ project.ui[envKey].msg }}</i>
                          </span>

                          <x-btn
                            v-if="panelIndex"
                            v-ge="['project', 'env-delete']"
                            small
                            text
                            btn.class="float-right"
                            tooltip="Click here to remove environment"
                            @click.native.stop="removeEnv(envKey)"
                          >
                            <v-hover v-slot="{ hover }">
                              <v-icon :color="hover ? 'error' : 'grey'" @click.native.stop="removeEnv(envKey)">
                                mdi-delete
                              </v-icon>
                            </v-hover>
                          </x-btn>
                        </p>
                        <template #actions>
                          <v-tooltip v-if="getEnvironmentStatusAggregated(envData.db)" bottom>
                            <template #activator="{ on }">
                              <v-icon color="green" v-on="on"> mdi-check-circle </v-icon>
                            </template>
                            <span>Environment setup complete</span>
                          </v-tooltip>
                          <v-tooltip v-else-if="edit" bottom>
                            <template #activator="{ on }">
                              <v-icon color="orange" v-on="on"> mdi-alert-circle </v-icon>
                            </template>
                            <span>Environment setup pending</span>
                          </v-tooltip>
                        </template>
                      </v-expansion-panel-header>
                      <v-expansion-panel-content eager>
                        <v-col>
                          <v-card flat="">
                            <v-tabs v-model="databases[panelIndex]" height="34" background-color="">
                              <v-tab v-for="(db, dbIndex) in project.envs[envKey].db" :key="dbIndex">
                                <v-icon small> mdi-database </v-icon> &nbsp;
                                <span class="text-capitalize caption">{{ db.connection.database }}</span>
                              </v-tab>
                              <v-tabs-items v-model="databases[panelIndex]">
                                <v-tab-item v-for="(db, dbIndex) in project.envs[envKey].db" :key="dbIndex">
                                  <v-card flat>
                                    <!--                            <form ref="form" class="pa-3">-->
                                    <v-container class="justify-center">
                                      <v-row style="position: relative">
                                        <v-overlay v-if="showMonaco[dbIndex]" absolute class="monaco-overlay">
                                          <v-container fluid class="h-100">
                                            <v-card style="position: relative" class="h-100">
                                              <v-icon
                                                class="monaco-overlay-close pointer"
                                                color="error"
                                                @click="$set(showMonaco, dbIndex, false)"
                                              >
                                                mdi-close-circle
                                              </v-icon>

                                              <span class="ml-2 caption grey--text"
                                                >Refer knex documentation
                                                <a
                                                  href="https://knexjs.org/#Installation-client"
                                                  target="_blank"
                                                  class="grey--text"
                                                  >here</a
                                                >
                                                .</span
                                              >

                                              <monaco-json-object-editor
                                                v-model="project.envs[envKey].db[dbIndex]"
                                                style="height: calc(100% - 20px); width: 100%"
                                              />
                                            </v-card>
                                          </v-container>
                                        </v-overlay>

                                        <v-col cols="4" class="py-0">
                                          <!-- Database Type -->
                                          <v-select
                                            v-model="client[dbIndex]"
                                            v-ge="['project', 'env-db-change']"
                                            class="body-2 db-select"
                                            :items="Object.keys(databaseNames)"
                                            :label="$t('labels.dbType')"
                                            @change="onDatabaseTypeChanged(client[dbIndex], db, dbIndex, envKey)"
                                          >
                                            <template #selection="{ item }">
                                              <v-chip
                                                small
                                                :color="
                                                  colors[Object.keys(databaseNames).indexOf(item) % colors.length]
                                                "
                                                class=""
                                              >
                                                {{ item }}
                                              </v-chip>
                                            </template>

                                            <template slot="item" slot-scope="data">
                                              <v-chip
                                                :color="
                                                  colors[Object.keys(databaseNames).indexOf(data.item) % colors.length]
                                                "
                                                class="caption"
                                              >
                                                {{ data.item }}
                                              </v-chip>
                                            </template>
                                          </v-select>
                                        </v-col>
                                        <!-- SQLite File -->
                                        <v-col v-if="db.client === 'sqlite3'" class="py-0">
                                          <v-text-field
                                            v-model="db.connection.connection.filename"
                                            v-ge="['project', 'env-db-file']"
                                            :rules="form.folderRequiredRule"
                                            :label="$t('labels.sqliteFile')"
                                            @click="selectSqliteFile(db)"
                                          >
                                            <v-icon slot="prepend" color="info"> mdi-file-outline </v-icon>
                                          </v-text-field>
                                        </v-col>
                                        <!-- Host Address -->
                                        <v-col v-if="db.client !== 'sqlite3'" cols="4" class="py-0">
                                          <v-text-field
                                            v-model="db.connection.host"
                                            v-ge="['project', 'env-db-host']"
                                            class="body-2"
                                            :rules="form.requiredRule"
                                            :label="$t('labels.hostAddress')"
                                          />
                                        </v-col>
                                        <!-- Port Number -->
                                        <v-col v-if="db.client !== 'sqlite3'" cols="4" class="py-0">
                                          <v-text-field
                                            v-model="db.connection.port"
                                            v-ge="['project', 'env-db-port']"
                                            class="body-2"
                                            :label="$t('labels.port')"
                                            :rules="form.portValidationRule"
                                          />
                                        </v-col>
                                        <!-- Username -->
                                        <v-col v-if="db.client !== 'sqlite3'" cols="4" class="py-0">
                                          <v-text-field
                                            v-model="db.connection.user"
                                            v-ge="['project', 'env-db-user']"
                                            class="body-2"
                                            :rules="form.requiredRule"
                                            :label="$t('labels.username')"
                                          />
                                        </v-col>
                                        <!-- Password -->
                                        <v-col v-if="db.client !== 'sqlite3'" cols="4" class="py-0">
                                          <v-text-field
                                            :ref="`password${envKey}`"
                                            v-model="db.connection.password"
                                            v-ge="['project', 'env-db-password']"
                                            class="body-2 db-password"
                                            :type="showPass[`${panelIndex}_${dbIndex}`] ? 'text' : 'password'"
                                            :label="$t('labels.password')"
                                            @dblclick="enableDbEdit++"
                                          >
                                            <template #append>
                                              <v-icon
                                                small
                                                @click="
                                                  $set(
                                                    showPass,
                                                    `${panelIndex}_${dbIndex}`,
                                                    !showPass[`${panelIndex}_${dbIndex}`]
                                                  )
                                                "
                                              >
                                                {{
                                                  showPass[`${panelIndex}_${dbIndex}`] ? 'visibility_off' : 'visibility'
                                                }}
                                              </v-icon>
                                            </template>
                                          </v-text-field>
                                        </v-col>
                                        <!-- Database : create if not exists -->
                                        <v-col v-if="db.client !== 'sqlite3'" cols="4" class="py-0">
                                          <v-text-field
                                            v-model="db.connection.database"
                                            v-ge="['project', 'env-db-name']"
                                            :disabled="edit && enableDbEdit < 2"
                                            class="body-2 database-field"
                                            :rules="form.requiredRule"
                                            :label="$t('labels.dbCreateIfNotExists')"
                                          />
                                        </v-col>
                                        <!--  Schema name -->
                                        <v-col v-if="db.client === 'mssql' || db.client === 'pg'" cols="4" class="py-0">
                                          <v-text-field
                                            v-model="db.searchPath[0]"
                                            :disabled="edit && enableDbEdit < 2"
                                            class="body-2 database-field"
                                            :rules="form.requiredRule"
                                            :label="$t('labels.schemaName')"
                                          />
                                        </v-col>
                                        <!--  todo : ssl & inflection -->
                                        <v-col v-if="db.client !== 'sqlite3'" cols="12" class="">
                                          <v-expansion-panels>
                                            <v-expansion-panel style="border: 1px solid wheat">
                                              <v-expansion-panel-header>
                                                <!-- SSL & Advanced parameters -->
                                                <span class="grey--text caption">{{
                                                  $t('title.advancedParameters')
                                                }}</span>
                                              </v-expansion-panel-header>
                                              <v-expansion-panel-content>
                                                <v-card class="elevation-0">
                                                  <v-card-text>
                                                    <v-select
                                                      v-model="db.ui.sslUse"
                                                      class="caption"
                                                      :items="Object.keys(sslUsage)"
                                                    >
                                                      <template #item="{ item }">
                                                        <span class="caption">{{ item }}</span>
                                                      </template>
                                                    </v-select>

                                                    <v-row class="pa-0 ma-0">
                                                      <input
                                                        ref="certFilePath"
                                                        type="file"
                                                        class="d-none"
                                                        @change="readFileContent(db, 'ssl', 'cert', dbIndex)"
                                                      />
                                                      <!-- Select .cert file -->
                                                      <x-btn
                                                        v-ge="['project', 'env-db-cert']"
                                                        :tooltip="$t('tooltip.clientCert')"
                                                        small
                                                        color="primary"
                                                        outlined
                                                        class="elevation-5"
                                                        @click="selectFile(db, 'ssl', 'certFilePath', dbIndex)"
                                                      >
                                                        {{ db.ui.ssl.cert }}
                                                      </x-btn>
                                                      <!-- Select .key file -->
                                                      <input
                                                        ref="keyFilePath"
                                                        type="file"
                                                        class="d-none"
                                                        @change="readFileContent(db, 'ssl', 'key', dbIndex)"
                                                      />
                                                      <x-btn
                                                        v-ge="['project', 'env-db-key']"
                                                        :tooltip="$t('tooltip.clientKey')"
                                                        small
                                                        color="primary"
                                                        outlined
                                                        class="elevation-5"
                                                        @click="selectFile(db, 'ssl', 'keyFilePath', dbIndex)"
                                                      >
                                                        {{ db.ui.ssl.key }}
                                                      </x-btn>
                                                      <!-- Select CA file -->
                                                      <input
                                                        ref="caFilePath"
                                                        type="file"
                                                        class="d-none"
                                                        @change="readFileContent(db, 'ssl', 'ca', dbIndex)"
                                                      />
                                                      <x-btn
                                                        v-ge="['project', 'env-db-ca']"
                                                        :tooltip="$t('tooltip.clientCA')"
                                                        small
                                                        color="primary"
                                                        outlined
                                                        @click="selectFile(db, 'ssl', 'caFilePath', dbIndex)"
                                                      >
                                                        {{ db.ui.ssl.ca }}
                                                      </x-btn>
                                                    </v-row>

                                                    <v-row>
                                                      <v-col>
                                                        <!-- Inflection - Table name -->
                                                        <v-select
                                                          v-model="db.meta.inflection.table_name"
                                                          :disabled="edit"
                                                          class="caption"
                                                          :label="$t('labels.inflection.tableName')"
                                                          :items="
                                                            project.projectType === 'rest'
                                                              ? ['camelize', 'none']
                                                              : ['camelize']
                                                          "
                                                        >
                                                          <template #item="{ item }">
                                                            <span class="caption">{{ item }}</span>
                                                          </template>
                                                        </v-select>
                                                      </v-col>
                                                      <v-col>
                                                        <!-- Inflection - Column name -->
                                                        <v-select
                                                          v-model="db.meta.inflection.column_name"
                                                          :disabled="edit"
                                                          class="caption"
                                                          :label="$t('labels.inflection.columnName')"
                                                          :items="
                                                            project.projectType === 'rest'
                                                              ? ['camelize', 'none']
                                                              : ['camelize']
                                                          "
                                                        >
                                                          <template #item="{ item }">
                                                            <span class="caption">{{ item }}</span>
                                                          </template>
                                                        </v-select>
                                                      </v-col>
                                                      <v-col class="d-flex align-center flex-shrink-1 flex-grow-0">
                                                        <x-btn
                                                          small
                                                          btn.class="text-capitalize"
                                                          :tooltip="$t('activity.editConnJson')"
                                                          outlined
                                                          @click="$set(showMonaco, dbIndex, !showMonaco[dbIndex])"
                                                        >
                                                          <v-icon small class="mr-1"> mdi-database-edit </v-icon>
                                                          <!-- Edit connection JSON -->
                                                          {{ $t('activity.editConnJson') }}
                                                        </x-btn>
                                                      </v-col>
                                                    </v-row>
                                                  </v-card-text>
                                                </v-card>
                                              </v-expansion-panel-content>
                                            </v-expansion-panel>
                                          </v-expansion-panels>
                                        </v-col>
                                      </v-row>

                                      <v-row class="text-right justify-end">
                                        <!-- Test Database Connection -->
                                        <x-btn
                                          v-ge="['project', 'env-db-test-connection']"
                                          :tooltip="$t('activity.testDbConn')"
                                          outlined
                                          small
                                          @click="testConnection(db, envKey, panelIndex)"
                                        >
                                          <!-- Test Database Connection -->
                                          {{ $t('activity.testDbConn') }}
                                        </x-btn>
                                        <!-- Remove Database from environment -->
                                        <x-btn
                                          v-if="dbIndex"
                                          v-ge="['project', 'env-db-delete']"
                                          :tooltip="$t('activity.removeDbFromEnv')"
                                          text
                                          small
                                          @click="removeDBFromEnv(db, envKey, panelIndex, dbIndex)"
                                        >
                                          <v-hover v-slot="{ hover }">
                                            <v-icon :color="hover ? 'error' : 'grey'"> mdi-database-remove </v-icon>
                                          </v-hover>
                                        </x-btn>
                                      </v-row>
                                    </v-container>
                                    <!--                            </form>-->
                                  </v-card>
                                </v-tab-item>
                              </v-tabs-items>
                            </v-tabs>
                          </v-card>
                        </v-col>
                      </v-expansion-panel-content>
                    </v-expansion-panel>
                  </v-expansion-panels>
                </v-col>
              </v-row>
            </v-container>
          </div>
        </v-card>
      </v-form>
    </v-col>
    <dlgOk
      v-if="dialog.show"
      :dialog-show="dialog.show"
      :mtd-ok="dialog.mtdOk"
      :heading="dialog.heading"
      :type="dialog.type"
    />

    <!-- heading="Connection was successful" -->
    <!-- ok-label="Ok & Save Project" -->
    <dlg-ok-new
      v-model="testSuccess"
      :heading="$t('msg.info.dbConnected')"
      :ok-label="$t('activity.OkSaveProject')"
      type="success"
      :btn-attr="{ small: false }"
      @ok="createOrUpdateProject"
    />

    <textDlgSubmitCancel
      v-if="dialogGetEnvName.dialogShow"
      :dialog-show="dialogGetEnvName.dialogShow"
      :heading="dialogGetEnvName.heading"
      :mtd-dialog-submit="mtdDialogGetEnvNameSubmit"
      :mtd-dialog-cancel="mtdDialogGetEnvNameCancel"
    />

    <div v-if="isTitle && !edit" class="floating-button">
      <v-tooltip top>
        <template #activator="{ on }">
          <v-btn
            v-ge="['project', 'save']"
            fab
            dark
            large
            tooltip="Scroll to top"
            :disabled="!valid || !envStatusValid"
            class="primary"
            v-on="on"
            @click="createOrUpdateProject()"
          >
            <v-icon>save</v-icon>
          </v-btn>
        </template>
        <span> Save Project </span>
      </v-tooltip>
    </div>
  </v-container>
</template>
<script>
import JSON5 from 'json5';

import { mapGetters, mapActions } from 'vuex';
import Vue from 'vue';

import { v4 as uuidv4 } from 'uuid';

import XBtn from './global/XBtn';
import dlgOk from './utils/DlgOk.vue';
import textDlgSubmitCancel from './utils/DlgTextSubmitCancel';
import MonacoJsonObjectEditor from '@/components/monaco/MonacoJsonObjectEditor';
import ApiOverlay from '~/components/ApiOverlay';
import colors from '@/mixins/colors';
import DlgOkNew from '~/components/utils/DlgOkNew';
import readFile from '@/helpers/fileReader';

const { uniqueNamesGenerator, starWars, adjectives, animals } = require('unique-names-generator');

const homeDir = '';

export default {
  components: {
    DlgOkNew,
    ApiOverlay,
    MonacoJsonObjectEditor,
    XBtn,
    dlgOk,
    textDlgSubmitCancel,
  },
  mixins: [colors],
  layout: 'empty',
  data() {
    return {
      testSuccess: false,
      projectCreated: false,
      allSchemas: false,
      showMonaco: [],
      smtpConfiguration: {
        from: '',
        options: '',
      },
      showSecret: false,
      loaderMessages: [
        'Setting up new database configs',
        'Inferring database schema',
        'Generating APIs.',
        'Generating APIs..',
        'Generating APIs...',
        'Generating APIs....',
        'Please wait',
        'Please wait.',
        'Please wait..',
        'Please wait...',
        'Please wait..',
        'Please wait.',
        'Please wait',
        'Please wait.',
        'Please wait..',
        'Please wait...',
        'Please wait..',
        'Please wait.',
        'Please wait..',
        'Please wait...',
      ],
      loaderMessage: '',
      projectReloading: false,
      enableDbEdit: 0,
      authTypes: [
        {
          text: 'JWT',
          value: 'jwt',
        },
        {
          text: 'Master Key',
          value: 'masterKey',
        },
        {
          text: 'Middleware',
          value: 'middleware',
        },
        {
          text: 'Disabled',
          value: 'none',
        },
      ],
      projectTypes: [
        {
          text: 'REST APIs',
          value: 'rest',
          icon: 'mdi-code-json',
          iconColor: 'green',
        },
        {
          text: 'GRAPHQL APIs',
          value: 'graphql',
          icon: 'mdi-graphql',
          iconColor: 'pink',
        },
      ],

      showPass: {},
      /** ************** START : form related ****************/
      form: {
        portValidationRule: [v => /^\d+$/.test(v) || 'Not a valid port'],
        titleValidationRule: [
          v => !!v || 'Title is required',
          v => v.length <= 50 || 'Project name exceeds 50 characters',
        ],
        requiredRule: [v => !!v || 'Field is required'],
        folderRequiredRule: [v => !!v || 'Folder path is required'],
      },
      valid: null,
      panel: 0,
      client: ['Sqlite'],
      baseFolder: homeDir,

      tab: null,
      env: null,
      databases: [],
      /** ************** END : form related ****************/
      auth: {
        authSecret: uuidv4(),
        authType: 'jwt',
        webhook: null,
      },
      project: {},
      defaultProject: {
        title: '',
        version: '0.6',
        folder: homeDir,
        envs: {
          _noco: {
            db: [
              {
                client: 'pg',
                connection: {
                  host: 'localhost',
                  port: '5432',
                  user: 'postgres',
                  password: 'password',
                  database: '_dev',
                  ssl: {
                    ca: '',
                    key: '',
                    cert: '',
                  },
                },
                searchPath: ['public'],
                meta: {
                  tn: 'nc_evolutions',
                  dbAlias: 'db',
                  api: {
                    type: 'rest',
                    prefix: '',
                    graphqlDepthLimit: 10,
                  },
                  inflection: {
<<<<<<< HEAD
                    table_name: 'none',
                    column_name: 'none'
                  }
=======
                    table_name: 'camelize',
                    column_name: 'camelize',
                  },
>>>>>>> 66e82a39
                },
                ui: {
                  setup: -1,
                  ssl: {
                    key: this.$t('labels.clientKey'), // Client Key
                    cert: this.$t('labels.clientCert'), // Client Cert
                    ca: this.$t('labels.serverCA'), // Server CA
                  },
                  sslUse: 'Preferred',
                },
              },
            ],
            apiClient: {
              data: [],
            },
          },
        },
        workingEnv: '_noco',
        ui: {
          envs: {
            _noco: {},
          },
        },
        meta: {
          version: '0.6',
          seedsFolder: 'seeds',
          queriesFolder: 'queries',
          apisFolder: 'apis',
          projectType: 'rest',
          type: 'mvc',
          language: 'ts',
        },
        seedsFolder: 'seeds',
        queriesFolder: 'queries',
        apisFolder: 'apis',
        projectType: 'rest',
        type: 'mvc',
        language: 'ts',
        apiClient: {
          data: [],
        },
      },

      sampleConnectionData: {
        Postgres: {
          host: 'localhost',
          port: '5432',
          user: 'postgres',
          password: 'password',
          database: '_test',
          ssl: {
            ca: '',
            key: '',
            cert: '',
          },
        },
        MySQL: {
          host: 'localhost',
          port: '3306',
          user: 'root',
          password: 'password',
          database: '_test',
          ssl: {
            ca: '',
            key: '',
            cert: '',
          },
        },
        Vitess: {
          host: 'localhost',
          port: '15306',
          user: 'root',
          password: 'password',
          database: '_test',
          ssl: {
            ca: '',
            key: '',
            cert: '',
          },
        },
        TiDB: {
          host: 'localhost',
          port: '4000',
          user: 'root',
          password: '',
          database: '_test',
          ssl: {
            ca: '',
            key: '',
            cert: '',
          },
        },
        Yugabyte: {
          host: 'localhost',
          port: '5432',
          user: 'postgres',
          password: '',
          database: '_test',
          ssl: {
            ca: '',
            key: '',
            cert: '',
          },
        },
        CitusDB: {
          host: 'localhost',
          port: '5432',
          user: 'postgres',
          password: '',
          database: '_test',
          ssl: {
            ca: '',
            key: '',
            cert: '',
          },
        },
        CockroachDB: {
          host: 'localhost',
          port: '5432',
          user: 'postgres',
          password: '',
          database: '_test',
          ssl: {
            ca: '',
            key: '',
            cert: '',
          },
        },
        Greenplum: {
          host: 'localhost',
          port: '5432',
          user: 'postgres',
          password: '',
          database: '_test',
          ssl: {
            ca: '',
            key: '',
            cert: '',
          },
        },
        MsSQL: {
          host: 'localhost',
          port: 1433,
          user: 'sa',
          password: 'Password123.',
          database: '_test',
          ssl: {
            ca: '',
            key: '',
            cert: '',
          },
        },
        Oracle: {
          host: 'localhost',
          port: '1521',
          user: 'system',
          password: 'Oracle18',
          database: '_test',
          ssl: {
            ca: '',
            key: '',
            cert: '',
          },
        },
        Sqlite: {
          client: 'sqlite3',
          database: homeDir,
          connection: {
            filename: homeDir,
          },
          useNullAsDefault: true,
        },
      },
      dialog: {
        show: false,
        title: '',
        heading: '',
        mtdOk: this.testConnectionMethodSubmit,
        type: 'primary',
      },
      // TODO: apply i18n for sslUsage
      // See general.no - 5 in en.json
      sslUsage: {
        No: 'No',
        Preferred: 'Preferred',
        Required: 'pg',
        'Required-CA': 'Required-CA',
        'Required-IDENTITY': 'Required-IDENTITY',
      },
      sslUse: this.$t('general.preferred'), // Preferred
      ssl: {
        key: this.$t('labels.clientKey'), // Client Key
        cert: this.$t('labels.clientCert'), // Client Cert
        ca: this.$t('labels.serverCA'), // Server CA
      },
      databaseNames: {
        MySQL: 'mysql2',
        Postgres: 'pg',
        // Oracle: "oracledb",
        MsSQL: 'mssql',
        Sqlite: 'sqlite3',
        // Vitess: "mysql2",
        // TiDB: "mysql2",
        // Yugabyte: "pg",
        // CitusDB: "pg",
        // CockroachDB: "pg",
        // Greenplum: "pg"
      },
      testDatabaseNames: {
        mysql2: null,
        mysql: null,
        pg: 'postgres',
        oracledb: 'xe',
        mssql: undefined,
        sqlite3: 'a.sqlite',
      },
      dbIcons: {
        Oracle: 'temp/db/oracle.png',
        Postgres: 'temp/db/postgre.png',
        MySQL: 'temp/db/mysql.png',
        MsSQL: 'temp/db/mssql.png',
        Sqlite: 'temp/db/sqlite.svg',
        Salesforce: 'temp/salesforce-3-569548.webp',
        SAP: 'temp/sap.png',
        Stripe: 'temp/stripe.svg',
      },
      dialogGetEnvName: {
        dialogShow: false,
        heading: 'Enter New Environment Name',
        field: 'Environment Name',
      },

      compErrorMessages: [
        this.$t('msg.error.invalidChar'), // Invalid character in folder path
        this.$t('msg.error.invalidDbCredentials'), // Invalid database credentials
        this.$t('msg.error.unableToConnectToDb'), // Unable to connect to database, please check your database is up
        this.$t('msg.error.userDoesntHaveSufficientPermission'), // User does not exist or have sufficient permission to create schema
      ],
      compErrorMessage: '',
    };
  },
  computed: {
    ...mapGetters({ sqlMgr: 'sqlMgr/sqlMgr' }),
    isTitle() {
      return this.project.title && this.project.title.trim().length;
    },
    envStatusValid() {
      return this.project.envs && Object.values(this.project.envs).every(this.getEnvironmentStatusAggregatedNew);
    },
    typeIcon() {
      if (this.project.projectType) {
        return this.projectTypes.find(({ value }) => value === this.project.projectType);
      } else {
        return {
          icon: 'mdi-server',
          iconColor: 'primary',
        };
      }
    },
    databaseNamesReverse() {
      return Object.entries(this.databaseNames).reduce((newObj, [value, key]) => {
        newObj[key] = value;
        return newObj;
      }, {});
    },
  },
  methods: {
    async enableAllSchemas() {
      this.$toast.info('Enabled all schemas').goAway(3000);
      this.allSchemas = true;
      await this.$axios({
        url: 'demo',
        baseURL: `${this.$axios.defaults.baseURL}/dashboard`,
      });
    },

    ...mapActions({
      loadProjects: 'project/loadProjects',
    }),
    onAdvancePanelToggle() {
      if (this.$refs.monacoEditor) {
        setTimeout(() => this.$refs.monacoEditor.resizeLayout(), 400);
      }
    },
    getProjectEditTooltip() {
      // return `Opens ${path.join(this.project.folder, 'config.xc.json')} and edit - its really simple`;
    },
    openJsonInSystemEditor() {
      // shell.openItem(path.join(this.project.folder, 'config.xc.json'));
    },
    readFileContent(db, obj, key, index) {
      readFile(this.$refs[`${key}FilePath`][index], data => {
        Vue.set(db.connection[obj], key, data);
      });
    },
    selectFile(db, obj, key, index) {
      this.$refs[key][index].click();
    },
    onPanelToggle(panelIndex, envKey) {
      this.$nextTick(() => {
        if (this.panel !== undefined) {
          const panelContainer = this.$refs.panelContainer;
          const panel = this.$refs[`panel${envKey}`][0].$el;
          setTimeout(
            () =>
              (panelContainer.scrollTop =
                panel.getBoundingClientRect().top +
                panelContainer.scrollTop -
                panelContainer.getBoundingClientRect().top -
                50),
            500
          );
          setTimeout(() => this.$refs[`password${envKey}`][0].focus());
        }
      });
    },
    scrollToTop() {
      document.querySelector('html').scrollTop = 0;
    },
    showDBTabInEnvPanel(panelIndex, tabIndex) {
      this.panel = panelIndex;
      Vue.set(this.databases, panelIndex, tabIndex);
    },
    getProjectJson() {
      /**
       * remove UI keys within project
       */
      const xcConfig = JSON.parse(JSON.stringify(this.project));
      delete xcConfig.ui;

      for (const env in xcConfig.envs) {
        for (let i = 0; i < xcConfig.envs[env].db.length; ++i) {
          xcConfig.envs[env].db[i].meta.api.type = this.project.projectType;
          if (xcConfig.envs[env].db[i].client === 'mysql' || xcConfig.envs[env].db[i].client === 'mysql2') {
            xcConfig.envs[env].db[i].connection.multipleStatements = true;
          }
          this.handleSSL(xcConfig.envs[env].db[i], false);
          delete xcConfig.envs[env].db[i].ui;
          if (this.client[i] === 'Vitess') {
            xcConfig.envs[env].db[i].meta.dbtype = 'vitess';
          }
          if (this.client[i] === 'TiDB') {
            xcConfig.envs[env].db[i].meta.dbtype = 'tidb';
          }
          if (xcConfig.envs[env].db[i].client === 'oracledb') {
            xcConfig.envs[env].db[i].pool = {
              min: 0,
              max: 50,
            };

            xcConfig.envs[env].db[i].acquireConnectionTimeout = 60000;
          }

          const inflectionObj = xcConfig.envs[env].db[i].meta.inflection;

          if (inflectionObj) {
            if (Array.isArray(inflectionObj.table_name)) {
              inflectionObj.table_name = inflectionObj.table_name.join(',');
            }
            if (Array.isArray(inflectionObj.column_name)) {
              inflectionObj.column_name = inflectionObj.column_name.join(',');
            }

            inflectionObj.table_name = inflectionObj.table_name || 'none';
            inflectionObj.column_name = inflectionObj.column_name || 'none';
          }

          if (this.allSchemas) {
            delete xcConfig.envs[env].db[i].connection.database;
            xcConfig.envs[env].db[i].meta.allSchemas = true;
          }
        }
      }

      xcConfig.auth = {};
      switch (this.auth.authType) {
        case 'jwt':
          xcConfig.auth.jwt = {
            secret: this.auth.authSecret,
            dbAlias: xcConfig.envs[Object.keys(xcConfig.envs)[0]].db[0].meta.dbAlias,
          };
          break;
        case 'masterKey':
          xcConfig.auth.masterKey = {
            secret: this.auth.authSecret,
          };
          sessionStorage.setItem('masterKey', this.auth.authSecret);
          break;
        case 'middleware':
          xcConfig.auth.masterKey = {
            url: this.auth.webhook,
          };
          break;
        default:
          this.auth.disabled = true;
          break;
      }

      xcConfig.type = this.$store.state.project.appInfo ? this.$store.state.project.appInfo.type : 'docker';

      if (this.smtpConfiguration && this.smtpConfiguration.from && this.smtpConfiguration.options.trim()) {
        try {
          xcConfig.mailer = {
            options: JSON5.parse(this.smtpConfiguration.options),
            from: this.smtpConfiguration.from,
          };
        } catch (e) {}
      }

      xcConfig.meta = xcConfig.meta || {};
      xcConfig.meta.db = {
        client: 'sqlite3',
        connection: {
          filename: 'xc.db',
        },
      };

      return xcConfig;
    },

    constructProjectJsonFromProject(project) {
      const p = project; // JSON.parse(JSON.stringify(project.projectJson));

      p.ui = {
        envs: {
          _noco: {},
        },
      };
      for (const env in p.envs) {
        let i = 0;
        for (const db of p.envs[env].db) {
          Vue.set(this.client, i++, this.databaseNamesReverse[db.client]);

          Vue.set(db, 'ui', {
            setup: 0,
            ssl: {
              key: this.$t('labels.clientKey'), // Client Key
              cert: this.$t('labels.clientCert'), // Client Cert
              ca: this.$t('labels.serverCA'), // Server CA
            },
            sslUse: this.$t('general.preferred'), // Preferred
          });
        }
      }
      // delete p.projectJson;

      if (p.auth) {
        if (p.auth.jwt) {
          this.auth.authType = 'jwt';
          this.auth.authSecret = p.auth.jwt.secret;
        } else if (p.auth.masterKey) {
          if (p.auth.masterKey.secret) {
            this.auth.authSecret = p.auth.masterKey.secret;
            this.auth.authType = 'masterKey';
          } else if (p.auth.masterKey.url) {
            this.auth.webhook = p.auth.masterKey.url;
            this.auth.authType = 'middleware';
          } else {
            this.auth.authType = 'none';
          }
        } else {
          this.auth.authType = 'none';
        }
      } else {
        this.auth.authType = 'none';
      }

      this.project = p;
      if (p.mailer) {
        this.smtpConfiguration = {
          from: p.mailer.from,
          options: JSON.stringify(p.mailer.options, 0, 2),
        };
      }
      delete p.mailer;
    },

    async createOrUpdateProject() {
      const projectJson = this.getProjectJson();
      delete projectJson.folder;

      let i = 0;
      const toast = this.$toast.info(this.loaderMessages[0]);
      const interv = setInterval(() => {
        if (this.edit) {
          return;
        }
        if (i < this.loaderMessages.length - 1) {
          i++;
        }
        if (toast) {
          if (!this.allSchemas) {
            toast.text(this.loaderMessages[i]);
          } else {
            toast.goAway(100);
          }
        }
      }, 1000);

      this.projectReloading = true;

      const con = projectJson.envs._noco.db[0];
      if (con.client !== 'pg' && con.client !== 'mssql' && 'searchPath' in con) {
        delete con.searchPath;
      }

      const inflection = (con.meta && con.meta.inflection) || {};
      try {
        const result = await this.$api.project.create({
          title: projectJson.title,
          bases: [
            {
              type: con.client,
              config: con,
              inflection_column: inflection.column_name,
              inflection_table: inflection.table_name,
            },
          ],
          external: true,
        });

        clearInterval(interv);
        toast.goAway(100);

        await this.$store.dispatch('project/ActLoadProjectInfo');

        this.projectReloading = false;

        if (!this.edit && !this.allSchemas) {
          this.$router.push({
            path: `/nc/${result.id}`,
            query: {
              new: 1,
            },
          });
        }

        this.projectCreated = true;
      } catch (e) {
        this.$toast.error(await this._extractSdkResponseErrorMsg(e)).goAway(3000);
        toast.goAway(0);
      }

      this.projectReloading = false;
      this.$e('a:project:create:extdb');
    },

    mtdDialogGetEnvNameSubmit(envName, cookie) {
      this.dialogGetEnvName.dialogShow = false;
      if (envName in this.project.envs) {
      } else {
        Vue.set(this.project.envs, envName, {
          db: [
            {
              client: 'pg',
              connection: {
                host: 'localhost',
                port: '5432',
                user: 'postgres',
                password: 'password',
                database: 'new_database',
              },
              meta: {
                tn: 'nc_evolutions',
                dbAlias: 'db',
                inflection: {
<<<<<<< HEAD
                  table_name: 'none',
                  column_name: 'none'
=======
                  table_name: 'camelize',
                  column_name: 'camelize',
>>>>>>> 66e82a39
                },
                api: {
                  type: '',
                },
              },
              ui: {
                setup: 0,
                ssl: {
                  key: this.$t('labels.clientKey'), // Client Key
                  cert: this.$t('labels.clientCert'), // Client Cert
                  ca: this.$t('labels.serverCA'), // Server CA
                },
                sslUse: this.$t('general.preferred'), // Preferred
              },
            },
          ],
          apiClient: { data: [] },
        });
      }
    },
    mtdDialogGetEnvNameCancel() {
      this.dialogGetEnvName.dialogShow = false;
    },

    addNewEnvironment() {
      this.dialogGetEnvName.dialogShow = true;
    },
    addNewDB(envKey, panelIndex) {
      const len = this.project.envs[envKey].db.length;
      // eslint-disable-next-line no-unused-vars
      const lastDbName = `${this.project.title}_${envKey}_${len}`;
      const dbType = (this.client[len] = this.client[len] || this.client[len - 1]);
      const newlyCreatedIndex = this.project.envs[envKey].db.length;
      const dbAlias = this.project.envs[envKey].db.length <= 0 ? 'db' : `db${this.project.envs[envKey].db.length + 1}`;
      this.project.envs[envKey].db.push({
        client: this.databaseNames[dbType],
        connection: {
          ...this.sampleConnectionData[dbType],
          database: `${this.project.title}_${envKey}_${newlyCreatedIndex + 1}`,
        },
        meta: {
          tn: 'nc_evolutions',
          dbAlias,
          inflection: {
<<<<<<< HEAD
            table_name: 'none',
            column_name: 'none'
=======
            table_name: 'camelize',
            column_name: 'camelize',
>>>>>>> 66e82a39
          },
          api: {
            type: '',
          },
        },
        ui: {
          setup: 0,
          sslUse: this.$t('general.preferred'), // Preferred
          ssl: {
            key: this.$t('labels.clientKey'), // Client Key
            cert: this.$t('labels.clientCert'), // Client Cert
            ca: this.$t('labels.serverCA'), // Server CA
          },
        },
      });
      // set active tab as newly created
      this.databases[panelIndex] = newlyCreatedIndex;
    },

    testConnectionMethodSubmit() {
      this.dialog.show = false;
    },
    selectDir(ev) {},
    selectSqliteFile(db) {},

    getDbStatusColor(db) {
      switch (db.ui.setup) {
        case -1:
          return 'red';

        case 0:
          return 'orange';

        case 1:
          return 'green';

        default:
          break;
      }
    },

    getDbStatusTooltip(db) {
      switch (db.ui.setup) {
        case -1:
          return 'DB Connection NOT successful';

        case 0:
          return 'MySql Database Detected - Test your connection';

        case 1:
          return 'DB Connection successful';

        default:
          break;
      }
    },
    async newTestConnection(db, env, panelIndex) {
      if (
        db.connection.host === 'localhost' &&
        !this.edit &&
        env === '_noco' &&
        this.project.envs[env].db.length === 1 &&
        this.project.envs[env].db[0].connection.user === 'postgres' &&
        this.project.envs[env].db[0].connection.database ===
          `${this.project.title}_${env}_${this.project.envs[env].length}`
      ) {
        this.handleSSL(db);
        if (db.client === 'sqlite3') {
          db.ui.setup = 1;
        } else {
          const c1 = {
            connection: {
              ...db.connection,
              ...(db.client !== 'pg' ? { database: this.testDatabaseNames[db.client] } : {}),
            },
            client: db.client,
          };

          const result = await this.$store.dispatch('sqlMgr/ActSqlOp', [
            {
              query: {
                skipProjectHasDb: 1,
              },
            },
            'testConnection',
            c1,
          ]);

          if (result.code === 0) {
            db.ui.setup = 1;
            let passed = true;
            /**
             * get other environments
             * and if host is localhost - test and update connection status
             * UI panel close
             */

            for (const e in this.project.envs) {
              if (e === env) {
                //  ignore
              } else {
                const c2 = {
                  connection: {
                    ...this.project.envs[e].db[0].connection,
                    database: undefined,
                  },
                  client: this.project.envs[e].db[0].client,
                };

                this.handleSSL(c2);

                const result = await this.sqlMgr.testConnection(c2);

                if (result.code === 0) {
                  this.project.envs[e][0].ui.setup = 1;
                } else {
                  this.project.envs[e][0].ui.setup = -1;
                  passed = false;
                  break;
                }
              }
            }

            if (passed) {
              this.panel = null;
            } else {
              // Connection was successful
              this.dialog.heading = this.$t('msg.info.dbConnected');
              this.dialog.type = 'success';
              this.dialog.show = true;
            }
          } else {
            db.ui.setup = -1;
            // Connection Failure:
            this.dialog.heading = this.$t('msg.error.dbConnectionFailed') + result.message;
            this.dialog.type = 'error';
            this.dialog.show = true;
          }
        }

        return true;
      } else {
        return false;
      }
    },

    sendAdvancedConfig(connection) {
      if (!connection.ssl) {
        return false;
      }
      let sendAdvancedConfig = false;
      const sslOptions = Object.values(connection.ssl).filter(el => !!el);
      if (sslOptions[0]) {
        sendAdvancedConfig = true;
      } else {
      }
      return sendAdvancedConfig;
    },

    handleSSL(db, creating = true) {
      const sendAdvancedConfig = this.sendAdvancedConfig(db.connection);
      if (!sendAdvancedConfig) {
        db.connection.ssl = undefined;
      }

      if (db.connection.ssl) {
      }
    },
    getDatabaseForTestConnection(dbType) {},
    async testConnection(db, env, panelIndex) {
      this.$e('a:project:create:extdb:test-connection');
      this.$store.commit('notification/MutToggleProgressBar', true);
      try {
        if (!(await this.newTestConnection(db, env, panelIndex))) {
          this.handleSSL(db);

          if (db.client === 'sqlite3') {
            db.ui.setup = 1;
          } else {
            const c1 = {
              connection: {
                ...db.connection,
                ...(db.client !== 'pg' ? { database: this.testDatabaseNames[db.client] } : {}),
              },
              client: db.client,
            };

            const result = await this.$api.utils.testConnection(c1);

            if (result.code === 0) {
              db.ui.setup = 1;
              // this.dialog.heading = "Connection was successful"
              // this.dialog.type = 'success';
              // this.dialog.show = true;
              this.testSuccess = true;
            } else {
              db.ui.setup = -1;
              // this.activeDbNode.testConnectionStatus = false;
              this.dialog.heading = this.$t('msg.error.dbConnectionFailed') + result.message;
              this.dialog.type = 'error';
              this.dialog.show = true;
            }
          }
        }
      } catch (e) {
        console.log(e);
      } finally {
        this.$store.commit('notification/MutToggleProgressBar', false);
      }
    },
    getEnvironmentStatusAggregated(dbs) {
      return dbs.every(db => db.ui.setup === 1);
    },

    getEnvironmentStatusAggregatedNew(dbs) {
      return dbs.db.every(db => db.ui.setup === 1);
    },
    openFirstPanel() {
      if (!this.edit) {
        this.panel = 0;
      }
    },
    onDatabaseTypeChanged(client, db1, index, env) {
      if (this.databaseNames[client] === 'mssql') {
        this.project.envs[env].db[index].searchPath[0] = 'dbo';
      } else if (this.databaseNames[client] === 'pg') {
        this.project.envs[env].db[index].searchPath[0] = 'public';
      }

      for (const env in this.project.envs) {
        if (this.project.envs[env].db.length > index) {
          const db = this.project.envs[env].db[index];
          Vue.set(db, 'client', this.databaseNames[client]);

          if (client !== 'Sqlite') {
            const { ssl, ...connectionDet } = this.sampleConnectionData[client];

            Vue.set(db, 'connection', {
              ...connectionDet,
              database: `${this.project.title}_${env}_${index + 1}`,
              ssl: { ...ssl },
            });

            for (const env in this.project.envs) {
              if (this.project.envs[env].length > index) {
                this.setDBStatus(this.project.envs[env][index], 0);
              }
            }
          } else {
            db.connection = {};
            Vue.set(db, 'connection', {
              client: 'sqlite3',
              // connection: {filename: path.join(this.project.folder, `${this.project.title}_${env}_${index + 1}`)},
              connection: {
                filename: [this.project.folder, `${this.project.title}_${env}_${index + 1}`].join('/'),
              },
              database: [this.project.folder, `${this.project.title}_${env}_${index + 1}`].join('/'),
              useNullAsDefault: true,
            });
          }
        }
      }
    },
    selectDatabaseClient(database, index = 0) {
      if (this.client) {
        this.client[index] = database;
      }
    },
    setDBStatus(db, status) {
      db.ui.setup = status;
    },
    removeDBFromEnv(db, env, panelIndex, dbIndex) {
      for (const env in this.project.envs) {
        if (this.project.envs[env].db.length > dbIndex) {
          this.project.envs[env].db.splice(dbIndex, 1);
        }
      }
    },
    removeEnv(envKey) {
      delete this.project.envs[envKey];
      Vue.set(this.project, 'envs', { ...this.project.envs });
    },
  },
  fetch({ store, params }) {},
  beforeCreated() {},
  watch: {
    'project.title'(newValue, oldValue) {
      if (!newValue) {
        return;
      }
      if (!this.edit) {
        // Vue.set(this.project, 'folder', slash(path.join(this.baseFolder, newValue)))
        Vue.set(this.project, 'folder', [this.baseFolder, newValue].join('/'));
        // }//this.project.folder = `${this.baseFolder}/${newValue}`;

        for (const env in this.project.envs) {
          for (const [index, db] of this.project.envs[env].db.entries()) {
            // db.connection.database = `${this.project.title}_${env}_${index}`
            if (db.client !== 'sqlite3') {
              Vue.set(db.connection, 'database', `${this.project.title}_${env}_${index + 1}`);
            } else {
              Vue.set(db.connection, 'database', `${this.project.title}_${env}_${index + 1}`);
            }
          }
        }
      }
    },
    'project.envs': {
      deep: true,
      handler(envs) {
        if (typeof envs === 'object' && envs) {
          Object.entries(envs).forEach(([key, env]) => {
            let res = 1;
            const msg = {};
            for (const db of env.db) {
              res = db.ui.setup < res ? db.ui.setup : res;
            }
            if (this.edit) {
              Vue.set(this.project.ui, key, '');
            } else {
              switch (res) {
                case -1:
                  msg.color = 'red';
                  // msg.msg = ' ( Invalid database parameters )'
                  msg.msg = `( ${this.$t('msg.error.dbConnectionStatus')} )`;
                  break;
                case 0:
                  msg.color = 'warning';
                  msg.msg = ' ( Click to validate database credentials )';
                  break;
                case 1:
                  msg.color = 'green';
                  // msg.msg = ' ( Environment Validated )'
                  msg.msg = `( ${this.$t('msg.info.dbConnectionStatus')} )`;
                  break;
              }
              Vue.set(this.project.ui, key, msg);
            }
          });
        }
      },
    },
  },
  async created() {
    this.compErrorMessage = this.compErrorMessages[Math.floor(Math.random() * this.compErrorMessages.length)];

    if (this.edit) {
      try {
        let data = await this.$store.dispatch('sqlMgr/ActSqlOp', [null, 'xcProjectGetConfig']);
        data = JSON.parse(data.config);
        this.constructProjectJsonFromProject(data);
        this.$set(this.project, 'folder', data.folder);
      } catch (e) {
        this.$toast.error(e.message).goAway(3000);
      }
    } else {
      this.project = JSON.parse(JSON.stringify(this.defaultProject));
      // this.edit = false;

      /**
       *  Figure out which databases users has by scanning port numbers
       *      preference can be - pg | mysql | mssql | oracledb | sqlite
       *      create this.project based on the database
       *
       *
       */
      let dbsAvailable = []; // await PortScanner.getOpenDbPortsAsList();
      // // setting MySQL as default value if no databases are available
      // if (!dbsAvailable || !dbsAvailable.length) {
      dbsAvailable = ['MySQL'];
      // }

      this.selectDatabaseClient(dbsAvailable[0], 0);

      // iterating over environment and setting default connection details based
      // on first available database
      for (const env in this.project.envs) {
        for (const db of this.project.envs[env].db) {
          db.client = this.databaseNames[dbsAvailable[0]];

          if (db.client === 'sqlite3') {
            db.connection = {
              ...this.sampleConnectionData[dbsAvailable[0]],
            };

            db.ui.setup = 0;
          } else {
            db.connection = {
              ...this.sampleConnectionData[dbsAvailable[0]],
              ssl: { ...this.sampleConnectionData[dbsAvailable[0]].ssl },
            };
          }
        }
      }
    }
  },
  beforeMount() {},
  mounted() {
    this.$set(
      this.project,
      'title',
      uniqueNamesGenerator({
        dictionaries: [[starWars], [adjectives, animals]][Math.floor(Math.random() * 2)],
      })
        .toLowerCase()
        .replace(/[ -]/g, '_')
    );

    this.$nextTick(() => {
      const input = this.$refs.name.$el.querySelector('input');
      input.setSelectionRange(0, this.project.title.length);
      input.focus();
    });
  },
  beforeDestroy() {},
  destroy() {},
  validate({ params }) {
    return true;
  },
  head() {
    return {
      title: this.$t('title.headCreateProject'),
    };
  },
  props: {
    edit: {
      type: Boolean,
      default: false,
    },
  },
  directives: {},
};
</script>

<style scoped>
.floating-button {
  position: fixed;
  right: 7%;
  bottom: 100px;
}

/deep/ .v-expansion-panel-header {
  padding: 0 6px;
  min-height: 50px !important;
}

/deep/ .monaco-overlay {
  align-items: stretch;
}

/deep/ .monaco-overlay .v-overlay__content {
  flex-grow: 1;
}

.monaco-overlay-close {
  position: absolute;
  right: 10px;
  top: 10px;
  z-index: 999;
  cursor: pointer !important;
}
</style>
<!--
/**
 * @copyright Copyright (c) 2021, Xgene Cloud Ltd
 *
 * @author Naveen MR <oof1lab@gmail.com>
 * @author Pranav C Balan <pranavxc@gmail.com>
 * @author Wing-Kam Wong <wingkwong.code@gmail.com>
 *
 * @license GNU AGPL version 3 or any later version
 *
 * This program is free software: you can redistribute it and/or modify
 * it under the terms of the GNU Affero General Public License as
 * published by the Free Software Foundation, either version 3 of the
 * License, or (at your option) any later version.
 *
 * This program is distributed in the hope that it will be useful,
 * but WITHOUT ANY WARRANTY; without even the implied warranty of
 * MERCHANTABILITY or FITNESS FOR A PARTICULAR PURPOSE.  See the
 * GNU Affero General Public License for more details.
 *
 * You should have received a copy of the GNU Affero General Public License
 * along with this program. If not, see <http://www.gnu.org/licenses/>.
 *
 */
--><|MERGE_RESOLUTION|>--- conflicted
+++ resolved
@@ -715,15 +715,9 @@
                     graphqlDepthLimit: 10,
                   },
                   inflection: {
-<<<<<<< HEAD
                     table_name: 'none',
                     column_name: 'none'
                   }
-=======
-                    table_name: 'camelize',
-                    column_name: 'camelize',
-                  },
->>>>>>> 66e82a39
                 },
                 ui: {
                   setup: -1,
@@ -1290,13 +1284,8 @@
                 tn: 'nc_evolutions',
                 dbAlias: 'db',
                 inflection: {
-<<<<<<< HEAD
                   table_name: 'none',
                   column_name: 'none'
-=======
-                  table_name: 'camelize',
-                  column_name: 'camelize',
->>>>>>> 66e82a39
                 },
                 api: {
                   type: '',
@@ -1341,13 +1330,8 @@
           tn: 'nc_evolutions',
           dbAlias,
           inflection: {
-<<<<<<< HEAD
             table_name: 'none',
             column_name: 'none'
-=======
-            table_name: 'camelize',
-            column_name: 'camelize',
->>>>>>> 66e82a39
           },
           api: {
             type: '',
