<template>
  <div class="h-100">
    <v-toolbar flat height="38" class="mt-5">
      <v-text-field
        v-model="query"
        style="max-width: 300px"
        dense
        flat
        solo
        class="search-field caption"
        hide-details
        placeholder="Filter by email"
        @keypress.enter="loadUsers"
      >
        <template #prepend-inner>
          <v-icon small class="mt-1"> search </v-icon>
        </template>
      </v-text-field>
      <v-spacer />

      <!-- tooltip="Reload roles" -->
      <x-btn
        v-ge="['roles', 'reload']"
        outlined
        :tooltip="$t('activity.reloadRoles')"
        color="primary"
        small
        :disabled="loading"
        @click="clickReload"
        @click.prevent
      >
        <v-icon small left> refresh </v-icon>
        <!-- Reload -->
        {{ $t("general.reload") }}
      </x-btn>
      <!-- tooltip="Add new role" -->
      <x-btn
        v-if="_isUIAllowed('newUser')"
        v-ge="['roles', 'add new']"
        class="nc-new-user"
        outlined
        :tooltip="$t('tooltip.addRole')"
        color="primary"
        small
        :disabled="loading"
        @click="addUser"
      >
        <v-icon small left> mdi-plus </v-icon>
        <!-- New User -->
        {{ $t("activity.newUser") }}
      </x-btn>
    </v-toolbar>

    <v-card style="height: calc(100% - 38px)" class="elevation-0">
      <v-container style="height: 100%" fluid>
        <v-row style="height: 100%">
          <v-col cols="12" class="h-100">
            <v-card class="h-100 elevation-0">
              <v-row style="height: 100%">
                <v-col
                  offset="2"
                  :cols="8"
                  class="h-100"
                  style="overflow-y: auto"
                >
                  <v-data-table
                    v-if="users"
                    dense
                    :headers="[{}, {}, {}, {}]"
                    hide-default-header
                    :hide-default-footer="count < limit"
                    :options.sync="options"
                    :items="users"
                    :items-per-page.sync="limit"
                    :server-items-length="count"
                  >
                    <template #header>
                      <thead>
                        <tr class="text-left">
                          <!--                        <th>#</th>-->
                          <th class="font-weight-regular caption">
                            <v-icon small> mdi-email-outline </v-icon>
                            <!-- Email -->
                            {{ $t("labels.email") }}
                          </th>
                          <th class="font-weight-regular caption">
                            <v-icon small> mdi-drama-masks </v-icon>
                            <!-- Roles -->
                            {{ $t("objects.roles") }}
                          </th>
                          <th class="font-weight-regular caption">
                            <!--                          <v-icon small class="mt-n1">mdi-cursor-default-outline</v-icon>-->
                            <!-- Actions -->
                            {{ $t("labels.actions") }}
                          </th>
                        </tr>
                      </thead>
                    </template>

                    <template #item="{ item }">
                      <tr @click="selectedUser = item">
                        <td>{{ item.email }}</td>
                        <td>
                          <!--                          {{ item.roles }}-->

                          <v-chip
                            v-if="item.roles"
                            class="mr-1"
                            :color="rolesColors[getRole(item.roles)]"
                          >
                            {{ getRole(item.roles) }}
                          </v-chip>
                        </td>
                        <td>
                          <!-- tooltip="Edit User" -->
                          <x-icon
                            v-if="item.project_id"
                            :tooltip="$t('activity.editUser')"
                            icon-class=""
                            color="primary"
                            small
                            @click.prevent.stop="
                              invite_token = null;
                              selectedUser = item;
                              userEditDialog = true;
                            "
                          >
                            mdi-pencil-outline
                          </x-icon>
                          <span v-if="!item.project_id">
                            <x-icon
                              tooltip="Add user to project"
                              color="primary"
                              small
                              @click="inviteUser(item)"
                            >
                              mdi-plus
                            </x-icon>
                          </span>
                          <x-icon
                            v-else
                            :tooltip="$t('activity.deleteUser')"
                            class="ml-2"
                            color="error"
                            small
                            @click.prevent.stop="clickDeleteUser(item.id)"
                          >
                            mdi-delete-outline
                          </x-icon>

                          <!-- tooltip="Resend invite email" -->
                          <x-icon
                            v-if="item.invite_token"
                            :tooltip="$t('activity.resendInvite')"
                            icon-class="mt-n1"
                            color="primary"
                            small
                            @click.prevent.stop="resendInvite(item.id)"
                          >
                            mdi-email-send-outline
                          </x-icon>

                          <!-- tooltip="Copy invite url" -->
                          <x-icon
                            v-if="item.invite_token"
                            :tooltip="$t('activity.copyInviteURL')"
                            icon-class=""
                            color="primary"
                            small
                            @click.prevent.stop="
                              clipboard(getInviteUrl(item.invite_token));
                              $toast
                                .success('Invite url copied to clipboard')
                                .goAway(3000);
                            "
                          >
                            mdi-content-copy
                          </x-icon>
                        </td>
                      </tr>
                    </template>
                  </v-data-table>
                  <!-- tooltip="Add new user" -->
                  <!--                  <div class="mt-10 text-center">
                    <x-btn
                      v-if="_isUIAllowed('newUser')"
                      v-ge="['roles','add new']"
                      outlined
                      :tooltip="$t('msg.info.addUser')"
                      color="primary"
                      small
                      :disabled="loading"
                      @click="addUser"
                    >
                      <v-icon small left>
                        mdi-plus
                      </v-icon>
                      &lt;!&ndash; New User &ndash;&gt;
                      {{ $t('activity.newUser') }}
                    </x-btn>
                  </div>-->

                  <feedback-form class="mx-auto mt-6" />
                </v-col>
              </v-row>
            </v-card>
          </v-col>
        </v-row>

        <table
          v-if="false"
          class="mx-auto users-table"
          style="min-width: 700px"
        >
          <thead>
            <tr>
              <th />
              <th>Email</th>
              <th>Roles</th>
              <th />
            </tr>
          </thead>
          <tbody>
            <tr v-for="user in users" :key="user.email">
              <td>
                <v-icon x-large> mdi-account-outline </v-icon>
              </td>
              <td class="px-1 py-1" align="top">
                <v-text-field
                  solo
                  class="elevation-0"
                  disabled
                  :value="user.email"
                  hide-details
                  dense
                />
              </td>
              <td class="px-1 py-1">
                <set-list-checkbox-cell v-model="user.roles" :values="roles" />
              </td>
              <td align="middle">
                <v-icon large> mdi-close </v-icon>
                <v-icon large> mdi-save </v-icon>
              </td>
            </tr>
            <tr>
              <td>
                <v-icon x-large> mdi-account-outline </v-icon>
              </td>
              <td class="px-1 py-1" align="top">
                <v-text-field solo class="elevation-0" hide-details dense />
              </td>
              <td class="px-1 py-1">
                <set-list-checkbox-cell :values="roles" />
              </td>
              <td align="middle">
                <v-icon large> mdi-account-plus </v-icon>
              </td>
            </tr>
          </tbody>
        </table>
      </v-container>
    </v-card>

    <dlg-label-submit-cancel
      type="primary"
      :actions-mtd="confirmDelete"
      :heading="dialogMessage"
      :dialog-show="showConfirmDlg"
    />

    <!-- todo: move to a separate component-->
    <v-dialog
      v-model="userEditDialog"
      :width="invite_token ? 700 : 700"
      @close="invite_token = null"
    >
      <v-card v-if="selectedUser" style="min-height: 100%" class="elevation-0">
        <v-card-title>
          {{ $t("activity.share") }} :
          {{ $store.getters["project/GtrProjectName"] }}

          <div class="nc-header-border" />
        </v-card-title>

        <v-card-text>
          <div>
            <v-icon small> mdi-account-outline </v-icon>
            <template v-if="invite_token"> Copy Invite Token </template>
            <template v-else-if="selectedUser.id"> Edit User </template>
            <template v-else>
              <!-- Invite Team -->
              {{ $t("activity.inviteTeam") }}
            </template>
          </div>
          <div class="pa-4 nc-invite-container">
            <div v-if="invite_token" class="mt-6 align-center">
              <v-alert
                v-ripple
                type="success"
                outlined
                class="pointer"
                @click="
                  clipboard(inviteUrl);
                  $toast.success('Copied invite url to clipboard').goAway(3000);
                "
              >
                <template #append>
                  <v-icon color="green" class="ml-2"> mdi-content-copy </v-icon>
                </template>
                <div class="ellipsis d-100">
                  {{ inviteUrl }}
                </div>
              </v-alert>

              <p class="caption grey--text mt-3">
<<<<<<< HEAD
                {{ $t("msg.info.userInviteNoSMTP") }}
                <!-- Looks like you have not configured mailer yet! <br>Please copy above -->
                <!-- invite -->
                <!-- link and send it to -->
                {{
                  invite_token &&
                  (invite_token.email ||
                    (invite_token.emails && invite_token.emails.join(", ")))
                }}.
=======
                <!-- Looks like you have not configured mailer yet! <br> Please copy above invite link and send it to -->
                <pre>{{ $t('msg.info.userInviteNoSMTP') }} {{ invite_token && (invite_token.email || invite_token.emails && invite_token.emails.join(', ')) }}.</pre>
>>>>>>> 5579b4b9
              </p>

              <div class="text-right">
                <!--tooltip="Invite more users"-->
                <x-btn
                  :tooltip="$t('tooltip.inviteMore')"
                  small
                  outlined
                  btn.class="grey--text"
                  @click="clickInviteMore"
                >
                  <v-icon small color="grey" class="mr-1">
                    mdi-account-multiple-plus-outline
                  </v-icon>
                  <!--Invite more-->
                  {{ $t("activity.inviteMore") }}
                </x-btn>
              </div>

              <!--          todo: show error message if failed-->
            </div>
            <template v-else>
              <v-form ref="form" v-model="valid" @submit.prevent="saveUser">
                <v-row class="my-0">
                  <v-col cols="8" class="py-0">
                    <!--hint="You can add multiple comma(,) separated emails"-->
                    <v-text-field
                      ref="email"
                      v-model="selectedUser.email"
                      :disabled="!!selectedUser.id"
                      dense
                      validate-on-blur
                      outlined
                      :rules="emailRules"
                      class="caption"
                      :hint="$t('msg.info.addMultipleUsers')"
                      label="Email"
                      @input="edited = true"
                    >
                      <template #label>
                        <span class="caption">
                          <!-- Email -->
                          {{ $t("labels.email") }}
                        </span>
                      </template>
                    </v-text-field>
                  </v-col>
                  <v-col cols="4" class="py-0">
                    <!--label="Select User Role"-->
                    <v-combobox
                      v-model="selectedRoles"
                      outlined
                      :rules="roleRules"
                      class="role-select caption"
                      hide-details="auto"
                      :items="roles"
                      :label="$t('labels.selectUserRole')"
                      dense
                      deletable-chips
                      @change="edited = true"
                    >
                      <template #selection="{ item }">
                        <v-chip small :color="rolesColors[item]">
                          {{ item }}
                        </v-chip>
                      </template>
                      <template #item="{ item }">
                        <div>
                          <div>{{ item }}</div>
                          <div class="mb-2 caption grey--text">
                            {{ roleDescriptions[item] }}
                          </div>
                        </div>
                      </template>
                    </v-combobox>
                  </v-col>
                </v-row>
              </v-form>
              <div class="text-center mt-0">
                <x-btn
                  v-ge="['rows', 'save']"
                  :tooltip="$t('tooltip.saveChanges')"
                  color="primary"
                  btn.class="nc-invite-or-save-btn"
                  @click="saveUser"
                >
                  <v-icon small left>
                    {{ selectedUser.id ? "save" : "mdi-send" }}
                  </v-icon>
                  {{
                    selectedUser.id ? $t("general.save") : $t("activity.invite")
                  }}
                </x-btn>
              </div>
            </template>
            <!--        </v-card-actions>-->
          </div>
        </v-card-text>
        <v-card-text>
          <share-base />
        </v-card-text>
      </v-card>
    </v-dialog>
  </div>
</template>

<script>
import FeedbackForm from "@/components/feedbackForm";
import SetListCheckboxCell from "@/components/project/spreadsheet/components/editableCell/setListCheckboxCell";
import { enumColor } from "@/components/project/spreadsheet/helpers/colors";
import DlgLabelSubmitCancel from "@/components/utils/dlgLabelSubmitCancel";
import { isEmail } from "@/helpers";
import ShareBase from "~/components/base/shareBase";
import XBtn from "~/components/global/xBtn";

export default {
  name: "UserManagement",
  components: {
    XBtn,
    ShareBase,
    FeedbackForm,
    DlgLabelSubmitCancel,
    SetListCheckboxCell,
  },
  data: () => ({
    validate: false,
    deleteItem: null,
    invite_token: null,
    userEditDialog: false,
    limit: 10,
    showConfirmDlg: false,
    users: null,
    count: 0,
    options: {},
    loading: false,
    selectedUser: null,
    roles: [],
    query: "",
    deleteId: null,
    edited: false,
    valid: null,
    emailRules: [
      (v) => !!v || "E-mail is required",
      (v) => {
        const invalidEmails = (v || "")
          .split(/\s*,\s*/)
          .filter((e) => !isEmail(e));
        return (
          !invalidEmails.length ||
          `"${invalidEmails.join(", ")}" - invalid email`
        );
      },
    ],
    roleRules: [
      (v) => !!v || "User Role is required",
      (v) =>
        ["creator", "editor", "commenter", "viewer"].includes(v) ||
        "invalid user role",
    ],
    userList: [],
    roleDescriptions: {},
    deleteUserType: "", // [DELETE_FROM_PROJECT, DELETE_FROM_NOCODB]
  }),
  computed: {
    roleNames() {
      return this.roles.map((r) => r.title);
    },
    inviteUrl() {
      return this.invite_token
        ? `${location.origin}${location.pathname}#/user/authentication/signup/${this.invite_token.invite_token}`
        : null;
    },
    rolesColors() {
      const colors = this.$store.state.windows.darkTheme
        ? enumColor.dark
        : enumColor.light;
      return this.roles.reduce((o, r, i) => {
        o[r] = colors[i % colors.length];
        return o;
      }, {});
    },
    selectedRoles: {
      get() {
        return (
          this.selectedUser && this.selectedUser.roles
            ? this.selectedUser.roles.split(",")
            : []
        ).sort(
          (a, b) => this.roleNames.indexOf(a) - this.roleNames.indexOf(a)
        )[0];
      },
      set(roles) {
        if (this.selectedUser) {
          this.selectedUser.roles = roles; // .filter(Boolean).join(',')
        }
      },
    },
    selectedUserIndex: {
      get() {
        return this.users
          ? this.users.findIndex((u) => u.email === this.selectedUser.email)
          : -1;
      },
      set(i) {
        this.selectedUser = this.users[i];
      },
    },
    dialogMessage() {
      let msg = "Do you want to remove the user";
      if (this.deleteUserType === "DELETE_FROM_PROJECT") {
        msg += " from Project";
      } else if (this.deleteUserType === "DELETE_FROM_NOCODB") {
        msg += " from NocoDB";
      }
      msg += "?";
      return msg;
    },
  },
  watch: {
    options: {
      async handler() {
        await this.loadUsers();
      },
      deep: true,
    },
    userEditDialog(v) {
      // if (!v) { this.validate = false }
      if (v && this.selectedUser && !this.selectedUser.id) {
        this.$nextTick(() => {
          setTimeout(() => {
            this.$refs.email.$el.querySelector("input").focus();
          }, 100);
        });
      }
    },
  },
  async created() {
    this.$eventBus.$on("show-add-user", this.addUser);
    await this.loadUsers();
    await this.loadRoles();
  },
  beforeDestroy() {
    this.$eventBus.$off("show-add-user", this.addUser);
  },
  methods: {
    clickReload() {
      this.loadUsers();
      this.$e("a:user:reload");
    },
    clickDeleteUser(id) {
      this.$e("c:user:delete");
      this.deleteId = id;
      this.deleteItem = id;
      this.showConfirmDlg = true;
      this.deleteUserType = "DELETE_FROM_PROJECT";
    },
    clickInviteMore() {
      this.$e("c:user:invite-more");
      this.invite_token = null;
      this.selectedUser = { roles: "editor" };
    },
    getRole(roles) {
      return (roles ? roles.split(",") : []).sort(
        (a, b) => this.roleNames.indexOf(a) - this.roleNames.indexOf(a)
      )[0];
    },
    simpleAnim() {
      const count = 30;
      const defaults = {
        origin: { y: 0.7 },
        zIndex: 9999999,
      };

      function fire(particleRatio, opts) {
        window.confetti(
          Object.assign({}, defaults, opts, {
            particleCount: Math.floor(count * particleRatio),
          })
        );
      }

      fire(0.25, {
        spread: 26,
        startVelocity: 55,
      });
      fire(0.2, {
        spread: 60,
      });
      fire(0.35, {
        spread: 100,
        decay: 0.91,
        scalar: 0.8,
      });
      fire(0.1, {
        spread: 120,
        startVelocity: 25,
        decay: 0.92,
        scalar: 1.2,
      });
      fire(0.1, {
        spread: 120,
        startVelocity: 45,
      });
    },
    getInviteUrl(token) {
      return token
        ? `${location.origin}${location.pathname}#/user/authentication/signup/${token}`
        : null;
    },

    clipboard(str) {
      const el = document.createElement("textarea");
      el.addEventListener("focusin", (e) => e.stopPropagation());
      el.value = str;
      document.body.appendChild(el);
      el.select();
      document.execCommand("copy");
      document.body.removeChild(el);

      this.$e("c:user:copy-url");
    },
    async resendInvite(id) {
      try {
<<<<<<< HEAD
        await this.$axios.post(
          "/admin/resendInvite/" + id,
          {
            projectName: this.$store.getters["project/GtrProjectName"],
          },
          {
            headers: {
              "xc-auth": this.$store.state.users.token,
            },
            params: {
              project_id: this.$route.params.project_id,
            },
          }
        );
        this.$toast.success("Invite email sent successfully").goAway(3000);
        await this.loadUsers();
=======
        await this.$api.auth.projectUserResendInvite(this.$route.params.project_id, id)
        this.$toast.success('Invite email sent successfully').goAway(3000)
        await this.loadUsers()
>>>>>>> 5579b4b9
      } catch (e) {
        this.$toast.error(e.response.data.msg).goAway(3000);
      }

      this.$e("a:user:resend-invite");
    },
    async loadUsers() {
      try {
        const { page = 1, itemsPerPage = 20 } = this.options;
        // const data = (await this.$axios.get('/admin', {
        //   headers: {
        //     'xc-auth': this.$store.state.users.token
        //   },
        //   params: {
        //     limit: itemsPerPage,
        //     offset: (page - 1) * itemsPerPage,
        //     query: this.query,
        //     project_id: this.$route.params.project_id
        //   }
        // })).data

        const userData = await this.$api.auth.projectUserList(
          this.$store.state.project.projectId,
          {
            query: {
              limit: itemsPerPage,
              offset: (page - 1) * itemsPerPage,
              query: this.query,
            },
          }
        );

        this.count = userData.users.pageInfo.totalRows;
        this.users = userData.users.list;
        if (!this.selectedUser && this.users && this.users[0]) {
          this.selectedUserIndex = 0;
        }
      } catch (e) {
        console.log(e);
      }
    },
    async loadRoles() {
      try {
        this.roles = ["creator", "editor", "commenter", "viewer"];

        // todo:
        //   (await this.$axios.get('/admin/roles', {
        //   headers: {
        //     'xc-auth': this.$store.state.users.token
        //   },
        //   params: {
        //     project_id: this.$route.params.project_id
        //   }
        // })).data.map((role) => {
        //   this.roleDescriptions[role.title] = role.description
        //   return role.title
        // }).filter(role => role !== 'guest')
      } catch (e) {
        console.log(e);
      }
    },
    async deleteUser(id, type) {
      try {
        await this.$api.auth.projectUserRemove(
          this.$route.params.project_id,
          id
        );
        this.$toast
          .success(
            `Successfully removed the user from ${
              type === "DELETE_FROM_PROJECT" ? "project" : "NocoDB"
            }`
          )
          .goAway(3000);
        await this.loadUsers();
      } catch (e) {
        this.$toast.error(e.response.data.msg).goAway(3000);
      }
    },
    async confirmDelete(hideDialog) {
      if (hideDialog) {
        this.showConfirmDlg = false;
        return;
      }
      await this.deleteUser(this.deleteId, this.deleteUserType);
      this.showConfirmDlg = false;

      this.$e("a:user:delete");
    },
    addUser() {
      this.invite_token = null;
      this.selectedUser = {
        roles: "editor",
      };
      this.userEditDialog = true;

      this.$e("c:user:add");
    },
    async inviteUser(item) {
      try {
        await this.$api.auth.projectUserAdd(
          this.$route.params.project_id,
          item
        );
        this.$toast.success("Successfully added user to project").goAway(3000);
        await this.loadUsers();
      } catch (e) {
        this.$toast.error(e.response.data.msg).goAway(3000);
      }

      this.$e("a:user:add");
    },
    async saveUser() {
      this.validate = true;
      await this.$nextTick();
      if (this.loading || !this.$refs.form.validate() || !this.selectedUser) {
        return;
      }
      this.$e("a:user:invite", { role: this.selectedUser.roles });

      if (!this.edited) {
        this.userEditDialog = false;
      }

      try {
        let data;
        if (this.selectedUser.id) {
          await this.$api.auth.projectUserUpdate(
            this.$route.params.project_id,
            this.selectedUser.id,
            {
              roles: this.selectedUser.roles,
              email: this.selectedUser.email,
              project_id: this.$route.params.project_id,
              projectName: this.$store.getters["project/GtrProjectName"],
            }
          );
        } else {
          data = await this.$api.auth.projectUserAdd(
            this.$route.params.project_id,
            {
              ...this.selectedUser,
              project_id: this.$route.params.project_id,
              projectName: this.$store.getters["project/GtrProjectName"],
            }
          );
        }
        this.$toast
          .success("Successfully updated the user details")
          .goAway(3000);
        await this.loadUsers();
        if (data && data.invite_token) {
          this.invite_token = data;
          this.simpleAnim();
          return;
        }
      } catch (e) {
        this.$toast.error(e.response.data.msg).goAway(3000);
      }

      await this.loadUsers();
    },
  },
};
</script>

<style scoped lang="scss">
::v-deep {
  .v-alert__wrapper > .v-icon {
    align-self: center;
  }

  tbody tr:nth-of-type(odd) {
    background-color: transparent;
  }

  .search-field.v-text-field > .v-input__control,
  .search-field.v-text-field > .v-input__control > .v-input__slot {
    min-height: auto;
  }

  .role-select {
    .v-select__selections {
      //padding-bottom: 0 !important;
      min-height: auto !important;

      .v-chip {
        margin-top: 6px;
        margin-bottom: 2px;
      }
    }
  }
}

.users-table {
  td:first-child {
    width: 50px;
  }

  td:last-child {
    width: 50px;
  }
}

::v-deep .nc-invite-container {
  border-radius: 4px;
  border: 2px solid var(--v-backgroundColor-base);
  background: var(--v-backgroundColor-base);

  .v-input .v-input__slot {
    background: var(--v-backgroundColorDefault-base);
  }
}

.nc-header-border {
  width: 100%;
  border-bottom: 2px solid var(--v-backgroundColor-base);
  margin-bottom: 10px;
}
</style>
<!--
/**
 * @copyright Copyright (c) 2021, Xgene Cloud Ltd
 *
 * @author Naveen MR <oof1lab@gmail.com>
 * @author Pranav C Balan <pranavxc@gmail.com>
 * @author Wing-Kam Wong <wingkwong.code@gmail.com>
 *
 * @license GNU AGPL version 3 or any later version
 *
 * This program is free software: you can redistribute it and/or modify
 * it under the terms of the GNU Affero General Public License as
 * published by the Free Software Foundation, either version 3 of the
 * License, or (at your option) any later version.
 *
 * This program is distributed in the hope that it will be useful,
 * but WITHOUT ANY WARRANTY; without even the implied warranty of
 * MERCHANTABILITY or FITNESS FOR A PARTICULAR PURPOSE.  See the
 * GNU Affero General Public License for more details.
 *
 * You should have received a copy of the GNU Affero General Public License
 * along with this program. If not, see <http://www.gnu.org/licenses/>.
 *
 */
--><|MERGE_RESOLUTION|>--- conflicted
+++ resolved
@@ -314,20 +314,10 @@
               </v-alert>
 
               <p class="caption grey--text mt-3">
-<<<<<<< HEAD
-                {{ $t("msg.info.userInviteNoSMTP") }}
-                <!-- Looks like you have not configured mailer yet! <br>Please copy above -->
-                <!-- invite -->
-                <!-- link and send it to -->
-                {{
-                  invite_token &&
-                  (invite_token.email ||
-                    (invite_token.emails && invite_token.emails.join(", ")))
-                }}.
-=======
+
                 <!-- Looks like you have not configured mailer yet! <br> Please copy above invite link and send it to -->
                 <pre>{{ $t('msg.info.userInviteNoSMTP') }} {{ invite_token && (invite_token.email || invite_token.emails && invite_token.emails.join(', ')) }}.</pre>
->>>>>>> 5579b4b9
+
               </p>
 
               <div class="text-right">
@@ -651,28 +641,11 @@
     },
     async resendInvite(id) {
       try {
-<<<<<<< HEAD
-        await this.$axios.post(
-          "/admin/resendInvite/" + id,
-          {
-            projectName: this.$store.getters["project/GtrProjectName"],
-          },
-          {
-            headers: {
-              "xc-auth": this.$store.state.users.token,
-            },
-            params: {
-              project_id: this.$route.params.project_id,
-            },
-          }
-        );
-        this.$toast.success("Invite email sent successfully").goAway(3000);
-        await this.loadUsers();
-=======
+
         await this.$api.auth.projectUserResendInvite(this.$route.params.project_id, id)
         this.$toast.success('Invite email sent successfully').goAway(3000)
         await this.loadUsers()
->>>>>>> 5579b4b9
+
       } catch (e) {
         this.$toast.error(e.response.data.msg).goAway(3000);
       }
