<script setup lang="ts">
import type { VNodeRef } from '@vue/runtime-core'
import {
  CellUrlDisableOverlayInj,
  ColumnInj,
  EditModeInj,
  computed,
  inject,
  isValidURL,
  message,
  ref,
  useCellUrlConfig,
  useI18n,
  watch,
} from '#imports'

interface Props {
  modelValue?: string | null
}

const { modelValue: value } = defineProps<Props>()

const emit = defineEmits(['update:modelValue'])

const { t } = useI18n()

const column = inject(ColumnInj)!

const editEnabled = inject(EditModeInj)!

const disableOverlay = inject(CellUrlDisableOverlayInj, ref(false))

// Used in the logic of when to display error since we are not storing the url if it's not valid
const localState = ref(value)

const vModel = computed({
  get: () => value,
  set: (val) => {
    localState.value = val
    if (!column.value.meta?.validate || (val && isValidURL(val)) || !val) {
      emit('update:modelValue', val)
    }
  },
})

const isValid = computed(() => value && isValidURL(value))

const url = computed(() => {
  if (!value || !isValidURL(value)) return ''

  /** add url scheme if missing */
  if (/^https?:\/\//.test(value)) return value

  return `https://${value}`
})

const { cellUrlOptions } = useCellUrlConfig(url)

const focus: VNodeRef = (el) => (el as HTMLInputElement)?.focus()

watch(
  () => editEnabled.value,
  () => {
    if (column.value.meta?.validate && !editEnabled.value && localState.value && !isValidURL(localState.value)) {
      message.error(t('msg.error.invalidURL'))
      localState.value = undefined
      return
    }
    localState.value = value
  },
)
</script>

<template>
<<<<<<< HEAD
  <div class="flex flex-row items-center justify-between">
    <input
      v-if="editEnabled"
      :ref="focus"
      v-model="vModel"
      class="outline-none text-sm w-full px-2"
      @blur="editEnabled = false"
    />
=======
  <div class="flex flex-row items-center justify-between w-full h-full">
    <input v-if="editEnabled" :ref="focus" v-model="vModel" class="outline-none text-sm w-full" @blur="editEnabled = false" />
>>>>>>> a6a6ebaa

    <nuxt-link
      v-else-if="isValid && !cellUrlOptions?.overlay"
      no-prefetch
      no-rel
      class="z-3 text-sm underline hover:opacity-75"
      :to="url"
      :target="cellUrlOptions?.behavior === 'replace' ? undefined : '_blank'"
    >
      {{ value }}
    </nuxt-link>

    <nuxt-link
      v-else-if="isValid && !disableOverlay && cellUrlOptions?.overlay"
      no-prefetch
      no-rel
      class="z-3 w-full h-full text-center !no-underline hover:opacity-75"
      :to="url"
      :target="cellUrlOptions?.behavior === 'replace' ? undefined : '_blank'"
    >
      {{ cellUrlOptions.overlay }}
    </nuxt-link>

    <span v-else class="w-9/10 overflow-ellipsis overflow-hidden">{{ value }}</span>

    <div v-if="column.meta?.validate && !isValid && value?.length && !editEnabled" class="mr-1 w-1/10">
      <a-tooltip placement="top">
        <template #title> Invalid URL </template>
        <div class="flex flex-row items-center">
          <MiCircleWarning class="text-red-400 h-4" />
        </div>
      </a-tooltip>
    </div>
  </div>
</template>

<!--
/**
 * @copyright Copyright (c) 2021, Xgene Cloud Ltd
 *
 * @author Naveen MR <oof1lab@gmail.com>
 * @author Pranav C Balan <pranavxc@gmail.com>
 * @author Wing-Kam Wong <wingkwong.code@gmail.com>
 *
 * @license GNU AGPL version 3 or any later version
 *
 * This program is free software: you can redistribute it and/or modify
 * it under the terms of the GNU Affero General Public License as
 * published by the Free Software Foundation, either version 3 of the
 * License, or (at your option) any later version.
 *
 * This program is distributed in the hope that it will be useful,
 * but WITHOUT ANY WARRANTY; without even the implied warranty of
 * MERCHANTABILITY or FITNESS FOR A PARTICULAR PURPOSE.  See the
 * GNU Affero General Public License for more details.
 *
 * You should have received a copy of the GNU Affero General Public License
 * along with this program. If not, see <http://www.gnu.org/licenses/>.
 *
 */
--><|MERGE_RESOLUTION|>--- conflicted
+++ resolved
@@ -72,19 +72,8 @@
 </script>
 
 <template>
-<<<<<<< HEAD
-  <div class="flex flex-row items-center justify-between">
-    <input
-      v-if="editEnabled"
-      :ref="focus"
-      v-model="vModel"
-      class="outline-none text-sm w-full px-2"
-      @blur="editEnabled = false"
-    />
-=======
   <div class="flex flex-row items-center justify-between w-full h-full">
-    <input v-if="editEnabled" :ref="focus" v-model="vModel" class="outline-none text-sm w-full" @blur="editEnabled = false" />
->>>>>>> a6a6ebaa
+    <input v-if="editEnabled" :ref="focus" v-model="vModel" class="outline-none text-sm w-full px-2" @blur="editEnabled = false" />
 
     <nuxt-link
       v-else-if="isValid && !cellUrlOptions?.overlay"
