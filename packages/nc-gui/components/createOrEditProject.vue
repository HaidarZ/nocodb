--- conflicted
+++ resolved
@@ -844,13 +844,8 @@
                     graphqlDepthLimit: 10
                   },
                   inflection: {
-<<<<<<< HEAD
-                    tn: 'none',
-                    cn: 'none'
-=======
-                    table_name: 'camelize',
-                    column_name: 'camelize'
->>>>>>> 7374f758
+                    table_name: 'none',
+                    column_name: 'none'
                   }
                 },
                 ui: {
@@ -1425,13 +1420,8 @@
                 tn: 'nc_evolutions',
                 dbAlias: 'db',
                 inflection: {
-<<<<<<< HEAD
-                  tn: 'none',
-                  cn: 'none'
-=======
-                  table_name: 'camelize',
-                  column_name: 'camelize'
->>>>>>> 7374f758
+                  table_name: 'none',
+                  column_name: 'none'
                 },
                 api: {
                   type: ''
@@ -1479,13 +1469,8 @@
           tn: 'nc_evolutions',
           dbAlias,
           inflection: {
-<<<<<<< HEAD
-            tn: 'none',
-            cn: 'none'
-=======
-            table_name: 'camelize',
-            column_name: 'camelize'
->>>>>>> 7374f758
+            table_name: 'none',
+            column_name: 'none'
           },
           api: {
             type: ''
