<script setup lang="ts">
import { Form, computed, nextTick, onMounted, ref, useProject, useTable, useTabs, useVModel, validateTableName } from '#imports'
import { TabType } from '~/lib'

const props = defineProps<{
  modelValue: boolean
}>()

const emit = defineEmits(['update:modelValue'])

const dialogShow = useVModel(props, 'modelValue', emit)

const isAdvanceOptVisible = ref(false)

const inputEl = ref<HTMLInputElement>()

const { addTab } = useTabs()

const { loadTables, isMysql, isMssql, isPg } = useProject()

const { table, createTable, tables, project } = useTable(async (table) => {
  await loadTables()

  addTab({
    id: table.id as string,
    title: table.title,
    type: TabType.TABLE,
  })

  dialogShow.value = false
})

const useForm = Form.useForm

const validators = computed(() => {
  return {
    title: [
      validateTableName,
      {
        validator: (_: any, value: any) => {
          // validate duplicate alias
          return new Promise((resolve, reject) => {
            if ((tables.value || []).some((t) => t.title === (value || ''))) {
              return reject(new Error('Duplicate table alias'))
            }
            return resolve(true)
          })
        },
      },
      {
        validator: (rule: any, value: any) => {
          return new Promise<void>((resolve, reject) => {
            let tableNameLengthLimit = 255
            if (isMysql) {
              tableNameLengthLimit = 64
            } else if (isPg) {
              tableNameLengthLimit = 63
            } else if (isMssql) {
              tableNameLengthLimit = 128
            }
            const projectPrefix = project?.value?.prefix || ''
            if ((projectPrefix + value).length > tableNameLengthLimit) {
              return reject(new Error(`Table name exceeds ${tableNameLengthLimit} characters`))
            }
            resolve()
          })
        },
      },
    ],
    table_name: [validateTableName],
  }
})
const { validate, validateInfos } = useForm(table, validators)

const systemColumnsCheckboxInfo = SYSTEM_COLUMNS.map((c, index) => ({
  value: c,
  disabled: index === 0,
}))

const _createTable = async () => {
  try {
    await validate()
  } catch (e: any) {
    e.errorFields.map((f: Record<string, any>) => message.error(f.errors.join(',')))
    if (e.errorFields.length) return
  }
  await createTable()
}

onMounted(() => {
<<<<<<< HEAD
  inputEl.value?.focus()
=======
  generateUniqueTitle()
  nextTick(() => {
    inputEl.value?.focus()
    inputEl.value?.select()
  })
>>>>>>> d6817ed7
})
</script>

<template>
  <a-modal
    v-model:visible="dialogShow"
    :class="{ active: dialogShow }"
    width="max(30vw, 600px)"
    centered
    wrap-class-name="nc-modal-table-create"
    @keydown.esc="dialogShow = false"
  >
    <template #footer>
      <a-button key="back" size="large" @click="dialogShow = false">{{ $t('general.cancel') }}</a-button>

      <a-button key="submit" size="large" type="primary" @click="_createTable">{{ $t('general.submit') }}</a-button>
    </template>

    <div class="pl-10 pr-10 pt-5">
      <a-form :model="table" name="create-new-table-form" @keydown.enter="_createTable">
        <!-- Create A New Table -->
        <div class="prose-xl font-bold self-center my-4">{{ $t('activity.createTable') }}</div>

        <!-- hint="Enter table name" -->
        <!--        Table name -->
        <div class="mb-2">{{ $t('labels.tableName') }}</div>

        <a-form-item v-bind="validateInfos.title">
          <a-input
            ref="inputEl"
            v-model:value="table.title"
            size="large"
            hide-details
            data-testid="create-table-title-input"
            :placeholder="$t('msg.info.enterTableName')"
          />
        </a-form-item>

        <div class="flex justify-end items-center">
          <div class="pointer flex flex-row items-center gap-x-1" @click="isAdvanceOptVisible = !isAdvanceOptVisible">
            {{ isAdvanceOptVisible ? $t('general.hideAll') : $t('general.showMore') }}

            <MdiMinusCircleOutline v-if="isAdvanceOptVisible" class="text-gray-500" />
            <MdiPlusCircleOutline v-else class="text-gray-500" />
          </div>
        </div>
        <div class="nc-table-advanced-options" :class="{ active: isAdvanceOptVisible }">
          <!-- hint="Table name as saved in database" -->
          <div v-if="!project.prefix" class="mb-2">{{ $t('msg.info.tableNameInDb') }}</div>

          <a-form-item v-if="!project.prefix" v-bind="validateInfos.table_name">
            <a-input v-model:value="table.table_name" size="large" hide-details :placeholder="$t('msg.info.tableNameInDb')" />
          </a-form-item>

          <div>
            <div class="mb-1">
              <!-- Add Default Columns -->
              {{ $t('msg.info.addDefaultColumns') }}
            </div>

            <a-row>
              <a-checkbox-group
                v-model:value="table.columns"
                :options="systemColumnsCheckboxInfo"
                class="!flex flex-row justify-between w-full"
              >
                <template #label="{ value }">
                  <a-tooltip v-if="value === 'id'" placement="top" class="!flex">
                    <template #title>
                      <span>ID column is required, you can rename this later if required.</span>
                    </template>
                    ID
                  </a-tooltip>
                  <div v-else class="flex">
                    {{ value }}
                  </div>
                </template>
              </a-checkbox-group>
            </a-row>
          </div>
        </div>
      </a-form>
    </div>
  </a-modal>
</template>

<style scoped lang="scss">
.nc-table-advanced-options {
  max-height: 0;
  transition: 0.3s max-height;
  overflow: hidden;

  &.active {
    max-height: 200px;
  }
}
</style><|MERGE_RESOLUTION|>--- conflicted
+++ resolved
@@ -88,15 +88,10 @@
 }
 
 onMounted(() => {
-<<<<<<< HEAD
-  inputEl.value?.focus()
-=======
-  generateUniqueTitle()
   nextTick(() => {
     inputEl.value?.focus()
     inputEl.value?.select()
   })
->>>>>>> d6817ed7
 })
 </script>
 
