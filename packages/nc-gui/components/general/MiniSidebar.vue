--- conflicted
+++ resolved
@@ -29,16 +29,12 @@
   >
     <a-dropdown placement="bottom" :trigger="['click']" overlay-class-name="nc-dropdown">
       <div class="transition-all duration-200 p-2 cursor-pointer transform hover:scale-105 nc-noco-brand-icon">
-<<<<<<< HEAD
-        <NocoHeaderLogo />
-=======
         <a-tooltip placement="bottom">
           <template #title>
             {{ currentVersion }}
           </template>
           <img width="35" alt="NocoDB" src="~/assets/img/icons/512x512-trans.png" />
         </a-tooltip>
->>>>>>> 2d715a91
       </div>
 
       <template v-if="signedIn" #overlay>
