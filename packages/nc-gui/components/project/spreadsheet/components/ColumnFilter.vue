<template>
  <div
    class="backgroundColor pa-2 menu-filter-dropdown"
    :class="{ nested }"
    :style="{ width: nested ? '100%' : '630px' }"
  >
    <div class="grid" @click.stop>
      <template v-for="(filter, i) in filters" dense>
        <template v-if="filter.status !== 'delete'">
          <template v-if="filter.is_group">
            <v-icon
              v-if="!filter.readOnly"
              :key="i + '_1'"
              small
              class="nc-filter-item-remove-btn"
              @click.stop="deleteFilter(filter, i)"
            >
              mdi-close-box
            </v-icon>
            <span v-else :key="i + '_1'" />

            <span v-if="!i" :key="i + '_2'" class="caption d-flex align-center">{{ $t('labels.where') }}</span>
            <v-select
              v-else
              :key="i + '_2'"
              v-model="filter.logical_op"
              class="flex-shrink-1 flex-grow-0 elevation-0 caption"
              :items="['and', 'or']"
              solo
              flat
              dense
              hide-details
              placeholder="Group op"
              @click.stop
              @change="saveOrUpdate(filter, i)"
            >
              <template #item="{ item }">
                <span class="caption font-weight-regular">{{ item }}</span>
              </template>
            </v-select>
            <span :key="i + '_3'" style="grid-column: span 3" />
          </template>

          <div v-if="filter.is_group" :key="i + '_4'" style="grid-column: span 5; padding: 6px" class="elevation-4">
            <column-filter
              v-if="filter.id || shared || !autoApply"
              ref="nestedFilter"
              v-model="filter.children"
              :parent-id="filter.id"
              :view-id="viewId"
              nested
              :meta="meta"
              :shared="shared"
              :web-hook="webHook"
              :hook-id="hookId"
              @updated="$emit('updated')"
              @input="$emit('input', filters)"
            />
          </div>
          <template v-else>
            <v-icon
              v-if="!filter.readOnly"
              :key="i + '_5'"
              small
              class="nc-filter-item-remove-btn"
              @click.stop="deleteFilter(filter, i)"
            >
              mdi-close-box
            </v-icon>
            <span v-else :key="i + '_5'" />
            <span v-if="!i" :key="i + '_6'" class="caption d-flex align-center">{{ $t('labels.where') }}</span>

            <v-select
              v-else
              :key="i + '_6'"
              v-model="filter.logical_op"
              class="flex-shrink-1 flex-grow-0 elevation-0 caption"
              :items="['and', 'or']"
              solo
              flat
              dense
              hide-details
              :disabled="filter.readOnly"
              @click.stop
              @change="filterUpdateCondition(filter, i)"
            >
              <template #item="{ item }">
                <span class="caption font-weight-regular">{{ item }}</span>
              </template>
            </v-select>

            <field-list-auto-complete-dropdown
              :key="i + '_7'"
              v-model="filter.fk_column_id"
              class="caption nc-filter-field-select"
              :columns="columns"
              :disabled="filter.readOnly"
              @click.stop
              @change="saveOrUpdate(filter, i)"
            />

            <v-select
              v-if="filter && filter.fk_column_id"
              :key="i + '_8'"
              v-model="filter.comparison_op"
              class="flex-shrink-1 flex-grow-0 caption nc-filter-operation-select"
              :items="filterComparisonOp(filter)"
              :placeholder="$t('labels.operation')"
              solo
              flat
              style="max-width: 120px"
              dense
              :disabled="filter.readOnly"
              hide-details
              item-value="value"
              @click.stop
              @change="filterUpdateCondition(filter, i)"
            >
              <template #item="{ item }">
                <span class="caption font-weight-regular">{{ item.text }}</span>
              </template>
            </v-select>
            <span v-else :key="i + '_8'" />
            <span v-if="['null', 'notnull', 'empty', 'notempty'].includes(filter.comparison_op)" :key="i + '_5'" />
            <v-checkbox
              v-else-if="types[filter.field] === 'boolean'"
              :key="i + '_9'"
              v-model="filter.value"
              dense
              :disabled="filter.readOnly"
              @change="saveOrUpdate(filter, i)"
            />
            <v-text-field
              v-else-if="filter && filter.fk_column_id"
              :key="i + '_9'"
              v-model="filter.value"
              solo
              flat
              hide-details
              dense
              class="caption nc-filter-value-select"
              :disabled="filter.readOnly"
              @click.stop
              @input="saveOrUpdate(filter, i)"
            />
            <span v-else :key="i + '_9'" />
          </template>
        </template>
      </template>
    </div>

    <v-btn small class="elevation-0 grey--text my-3" @click.stop="addFilter">
      <v-icon small color="grey"> mdi-plus </v-icon>
      <!-- Add Filter -->
      {{ $t('activity.addFilter') }}
    </v-btn>
    <v-btn v-if="!webHook" small class="elevation-0 grey--text my-3" @click.stop="addFilterGroup">
      <v-icon small color="grey"> mdi-plus </v-icon>
      Add Filter Group
      <!--     todo: add i18n {{ $t('activity.addFilterGroup') }}-->
    </v-btn>
    <slot />
  </div>
</template>

<script>
import { getUIDTIcon, UITypes } from '~/components/project/spreadsheet/helpers/uiTypes';
import FieldListAutoCompleteDropdown from '~/components/project/spreadsheet/components/FieldListAutoCompleteDropdown';

export default {
  name: 'ColumnFilter',
  components: {
    FieldListAutoCompleteDropdown,
  },
  props: {
    fieldList: [Array],
    meta: Object,
    nested: Boolean,
    parentId: String,
    viewId: String,
    shared: Boolean,
    webHook: Boolean,
    hookId: String,
  },
  data: () => ({
    filters: [],
    opList: [
      'is equal',
      'is not equal',
      'is like',
      'is not like',
      // 'is empty', 'is not empty',
      'is null',
      'is not null',
      '>',
      '<',
      '>=',
      '<=',
    ],
    comparisonOp: [
      {
        text: 'is equal',
        value: 'eq',
      },
      {
        text: 'is not equal',
        value: 'neq',
      },
      {
        text: 'is like',
        value: 'like',
      },
      {
        text: 'is not like',
        value: 'nlike',
      },
      {
        text: 'is empty',
        value: 'empty',
        ignoreVal: true,
      },
      {
        text: 'is not empty',
        value: 'notempty',
        ignoreVal: true,
      },
      {
        text: 'is null',
        value: 'null',
        ignoreVal: true,
      },
      {
        text: 'is not null',
        value: 'notnull',
        ignoreVal: true,
      },
      {
        text: '>',
        value: 'gt',
      },
      {
        text: '<',
        value: 'lt',
      },
      {
        text: '>=',
        value: 'gte',
      },
      {
        text: '<=',
        value: 'lte',
      },
    ],
  }),
  computed: {
    columnIcon() {
      return this.meta.columns.reduce((iconsObj, c) => {
        return { ...iconsObj, [c.title]: getUIDTIcon(c.uidt) };
      }, {});
    },
    columnsById() {
      return (this.columns || []).reduce((o, c) => ({ ...o, [c.id]: c }), {});
    },
    autoApply() {
      return this.$store.state.settings.autoApplyFilter && !this.webHook;
    },
    columns() {
      return (
        this.meta &&
        this.meta.columns
          .filter(c => c && (!c.colOptions || !c.system))
          .map(c => ({
            ...c,
            icon: getUIDTIcon(c.uidt),
          }))
      );
    },
    types() {
      if (!this.meta || !this.meta.columns || !this.meta.columns.length) {
        return {};
      }

      return this.meta.columns.reduce((obj, col) => {
        switch (col.uidt) {
          case UITypes.Number:
          case UITypes.Decimal:
            obj[col.title] = obj[col.column_name] = 'number';
            break;
          case UITypes.Checkbox:
            obj[col.title] = obj[col.column_name] = 'boolean';
            break;
          default:
            break;
        }
        return obj;
      }, {});
    },
  },
  watch: {
    viewId: {
      async handler(v) {
        if (v) {
          await this.loadFilter();
        }
      },
      immediate: true,
    },
    hookId: {
      async handler(v) {
        if (v) {
          await this.loadFilter();
        }
      },
      immediate: true,
    },
    filters: {
      handler(v) {
        this.$emit('input', v && v.filter(f => (f.fk_column_id && f.comparison_op) || f.is_group));
      },
      deep: true,
    },
  },
  methods: {
    filterComparisonOp(f) {
      return this.comparisonOp.filter(op => {
        if (f && f.fk_column_id && this.columnsById[f.fk_column_id]) {
          const uidt = this.columnsById[f.fk_column_id].uidt;
          if (uidt === UITypes.Lookup) {
            // TODO: handle it later
            return !['notempty', 'empty', 'notnull', 'null'].includes(op.value);
          } else if (uidt === UITypes.LinkToAnotherRecord) {
            const type = this.columnsById[f.fk_column_id].colOptions.type;
            if (type === 'hm' || type === 'mm') {
              // exclude notnull & null
              return !['notnull', 'null'].includes(op.value);
            } else if (type === 'bt') {
              // exclude notempty & empty
              return !['notempty', 'empty'].includes(op.value);
            }
          }
        }
        return true;
      });
    },
    async applyChanges(nested = false, { hookId } = {}) {
      for (const [i, filter] of Object.entries(this.filters)) {
        if (filter.status === 'delete') {
          if (this.hookId || hookId) {
            await this.$api.dbTableFilter.delete(filter.id);
          } else {
            await this.$api.dbTableFilter.delete(filter.id);
          }
        } else if (filter.status === 'update') {
          if (filter.id) {
            if (this.hookId || hookId) {
              await this.$api.dbTableFilter.update(filter.id, {
                ...filter,
                fk_parent_id: this.parentId,
                children: undefined,
                status: undefined,
              });
            } else {
              await this.$api.dbTableFilter.update(filter.id, {
                ...filter,
                fk_parent_id: this.parentId,
                children: undefined,
                status: undefined,
              });
            }
          } else if (this.hookId || hookId) {
            this.$set(
              this.filters,
              i,
              await this.$api.dbTableWebhookFilter.create(this.hookId || hookId, {
                ...filter,
                fk_parent_id: this.parentId,
                status: undefined,
              })
            );
          } else {
            this.$set(
              this.filters,
              i,
              await this.$api.dbTableFilter.create(this.viewId, {
                ...filter,
                fk_parent_id: this.parentId,
                status: undefined,
              })
            );
          }
        }
      }
      if (this.$refs.nestedFilter) {
        for (const nestedFilter of this.$refs.nestedFilter) {
          if (nestedFilter.parentId) {
            await nestedFilter.applyChanges(true);
          }
        }
      }
      this.loadFilter();
      if (!nested) {
        this.$emit('updated');
      }
    },
    async loadFilter() {
      let filters = [];
      if (this.viewId && this._isUIAllowed('filterSync')) {
        filters = this.nested
          ? await this.$api.dbTableFilter.childrenRead(this.parentId)
          : await this.$api.dbTableFilter.read(this.viewId);
      }
      if (this.hookId && this._isUIAllowed('filterSync')) {
        filters = this.nested
          ? await this.$api.dbTableFilter.childrenRead(this.parentId)
          : await this.$api.dbTableWebhookFilter.read(this.hookId);
      }

      this.filters = filters;
    },
    addFilter() {
      this.filters.push({
        fk_column_id: null,
        comparison_op: 'eq',
        value: '',
        status: 'update',
        logical_op: 'and',
      });
      this.filters = this.filters.slice();
      this.$e('a:filter:add', { length: this.filters.length });
    },
    addFilterGroup() {
      this.filters.push({
        parentId: this.parentId,
        is_group: true,
        status: 'update',
        logical_op: 'and',
      });
      this.filters = this.filters.slice();
      const index = this.filters.length - 1;
      this.saveOrUpdate(this.filters[index], index);
    },
    filterUpdateCondition(filter, i) {
      this.saveOrUpdate(filter, i);
      this.$e('a:filter:update', {
        logical: filter.logical_op,
        comparison: filter.comparison_op,
      });
    },
    async saveOrUpdate(filter, i) {
      if (this.shared || !this._isUIAllowed('filterSync')) {
        // this.$emit('input', this.filters.filter(f => f.fk_column_id && f.comparison_op))
        this.$emit('updated');
      } else if (!this.autoApply) {
        filter.status = 'update';
      } else if (filter.id) {
        await this.$api.dbTableFilter.update(filter.id, {
          ...filter,
          fk_parent_id: this.parentId,
        });

        this.$emit('updated');
      } else {
        this.$set(
          this.filters,
          i,
          await this.$api.dbTableFilter.create(this.viewId, {
            ...filter,
            fk_parent_id: this.parentId,
          })
        );

        this.$emit('updated');
      }
    },
    async deleteFilter(filter, i) {
      if (this.shared || !this._isUIAllowed('filterSync')) {
        this.filters.splice(i, 1);
        this.$emit('updated');
      } else if (filter.id) {
        if (!this.autoApply) {
          this.$set(filter, 'status', 'delete');
        } else {
          await this.$api.dbTableFilter.delete(filter.id);
          await this.loadFilter();
          this.$emit('updated');
        }
      } else {
        this.filters.splice(i, 1);
        this.$emit('updated');
      }
      this.$e('a:filter:delete');
    },
  },
};
</script>

<style scoped>
.grid {
  display: grid;
  grid-template-columns: 22px 80px auto auto auto;
  column-gap: 6px;
  row-gap: 6px;
}

<<<<<<< HEAD
.v-input {
  min-width: 0;
}

=======
.nc-filter-value-select {
  min-width: 100px;
}
>>>>>>> 66e82a39
</style><|MERGE_RESOLUTION|>--- conflicted
+++ resolved
@@ -502,14 +502,7 @@
   row-gap: 6px;
 }
 
-<<<<<<< HEAD
 .v-input {
   min-width: 0;
 }
-
-=======
-.nc-filter-value-select {
-  min-width: 100px;
-}
->>>>>>> 66e82a39
 </style>