<template>
  <v-card
    min-width="300px"
    max-width="400px"
    max-height="95vh"
    style="overflow: auto"
    class="card nc-col-create-or-edit-card"
  >
    <v-form ref="form" v-model="valid">
      <v-container fluid @click.stop.prevent>
        <v-row>
          <v-col cols="12" class="mt-2">
            <v-text-field
              ref="column"
              v-model="newColumn.column_name"
              hide-details="auto"
              color="primary"
              :rules="[
                v => !!v || 'Required',
                v =>
                  !meta ||
                  !meta.columns ||
                  meta.columns.every(
                    c =>
                      (column && (c.column_name || '').toLowerCase() === (column.column_name || '').toLowerCase()) ||
                      ((v || '').toLowerCase() !== (c.column_name || '').toLowerCase() &&
                        (v || '').toLowerCase() !== (c.title || '').toLowerCase())
                  ) ||
                  'Duplicate column name', // && meta.v.every(c => v !== c.title ) || 'Duplicate column name',
                validateColumnName,
              ]"
              class="caption nc-column-name-input"
              :label="$t('labels.columnName')"
              dense
              outlined
              @input="newColumn.altered = newColumn.altered || 8"
              @keyup.enter="save"
            />
          </v-col>
          <v-container
            fluid
            :class="{
              editDisabled: isEditDisabled,
            }"
          >
            <v-row>
              <v-col v-if="relation" cols="12">
                <div class="caption">
                  <p class="mb-1">Foreign Key</p>

                  <v-icon small class="mt-n1"> mdi-table </v-icon>
                  <span class="text-capitalize font-weight-bold body-1"> {{ relation._rtn }}</span>
                  <v-icon
                    v-ge="['columns', 'fk-delete']"
                    small
                    class="ml-3 mt-n1"
                    color="error"
                    @click="deleteRelation('showDialog', column)"
                  >
                    mdi-delete-forever
                  </v-icon>
                  <span v-if="relation.type === 'virtual'" class="caption">(v)</span>
                </div>
              </v-col>
              <template v-else>
                <v-col cols="12">
                  <!--label: Column Type-->
                  <v-autocomplete
                    v-model="newColumn.uidt"
                    hide-details
                    item-value="name"
                    item-text="name"
                    class="caption ui-type nc-ui-dt-dropdown"
                    :class="{ 'primary lighten-5': newColumn.uidt }"
                    :label="$t('labels.columnType')"
                    dense
                    outlined
                    :items="uiTypes"
                    @change="onUiOrIdTypeChange"
                  >
                    <template #selection="{ item }">
                      <div>
                        <v-icon color="grey darken-4" small class="mr-1">
                          {{ item.icon }}
                        </v-icon>
                        <span class="caption grey--text text--darken-4"> {{ item.name }}</span>
                      </div>
                    </template>

                    <template #item="{ item }">
                      <div class="caption">
                        <v-icon small class="mr-1">
                          {{ item.icon }}
                        </v-icon>
                        {{ item.name }}
                      </div>
                    </template>
                  </v-autocomplete>

                  <!--
                  <v-autocomplete
                    v-if="newColumn && newColumn.uidt === 'ID'"
                    v-model="idType"
                    outlined
                    class="caption mt-4"
                    hide-details
                    label="ID Type"
                    :items="idTypes"
                    required
                    dense
                    @change="onUiOrIdTypeChange"
                  />
-->

                  <v-alert
                    v-if="column && newColumn.uidt === 'SingleSelect' && column.uidt === 'MultiSelect'"
                    dense
                    type="warning"
                    class="caption warning--text mt-2 mb-n4 pa-1"
                    outlined
                  >
                    <template #prepend>
                      <v-icon small class="mx-2" color="warning"> mdi-alert-outline </v-icon>
                    </template>
                    Changing MultiSelect to SingleSelect can lead to errors when there are multiple values associated
                    with a cell
                  </v-alert>
                </v-col>
                <v-col v-if="isDate" cols="12">
                  <date-options v-model="newColumn.meta" :column="newColumn" :meta="meta" />
                </v-col>
                <v-col v-if="isSelect" cols="12">
                  <custom-select-options v-model="newColumn.dtxp" @input="newColumn.altered = newColumn.altered || 2" />
                </v-col>
                <v-col v-else-if="isRating" cols="12">
                  <rating-options v-model="newColumn.meta" :column="newColumn" :meta="meta" />
                </v-col>
                <v-col v-else-if="isCheckbox" cols="12">
                  <checkbox-options v-model="newColumn.meta" :column="newColumn" :meta="meta" />
                </v-col>
                <currency-options v-else-if="isCurrency" v-model="newColumn.meta" :column="newColumn" :meta="meta" />
                <v-col v-if="accordion" cols="12" class="pt-0" :class="{ 'pb-0': advanceOptions }">
                  <div
                    class="pointer grey--text text-right caption nc-more-options"
                    @click="advanceOptions = !advanceOptions"
                  >
                    {{ advanceOptions ? $t('general.hideAll') : $t('general.showMore') }}
                    <v-icon x-small color="grey"> mdi-{{ advanceOptions ? 'minus' : 'plus' }}-circle-outline </v-icon>
                  </div>
                </v-col>

                <v-col v-show="advanceOptions || !accordion" cols="12">
                  <v-row>
                    <v-col
                      v-if="newColumn.meta && columnToValidate.includes(newColumn.uidt)"
                      cols="12"
                      class="pt-0 pb-0"
                    >
                      <v-checkbox
                        v-model="newColumn.meta.validate"
                        dense
                        hide-details
                        :label="`Accept only valid ${newColumn.uidt}`"
                        class="mt-0"
                      />
                    </v-col>

                    <template v-if="newColumn.uidt === 'Formula'">
                      <v-col cols="12">
                        <formula-options
                          ref="formula"
                          :column="newColumn"
                          :nodes="nodes"
                          :meta="meta"
                          :is-s-q-lite="isSQLite"
                          :alias="newColumn.column_name"
                          :is-m-s-s-q-l="isMSSQL"
                          :sql-ui="sqlUi"
                          v-on="$listeners"
                        />
                      </v-col>
                    </template>
                    <template v-else-if="newColumn.uidt === 'Duration'">
                      <v-col cols="12">
                        <duration-options v-model="newColumn.meta" :column="newColumn" :meta="meta" />
                      </v-col>
                    </template>
                    <template v-else-if="newColumn.uidt === 'Percent'">
                      <v-col cols="12">
                        <percent-options
                          v-model="newColumn.meta"
                          :column="newColumn"
                          :meta="meta"
                        />
                      </v-col>
                    </template>
                    <template v-else>
                      <v-col v-if="isLookup" cols="12">
                        <lookup-options
                          ref="lookup"
                          :column="newColumn"
                          :nodes="nodes"
                          :meta="meta"
                          :is-s-q-lite="isSQLite"
                          :alias="newColumn.column_name"
                          :is-m-s-s-q-l="isMSSQL"
                          v-on="$listeners"
                        />
                      </v-col>
                      <v-col v-if="isRollup" cols="12">
                        <rollup-options
                          ref="rollup"
                          :column="newColumn"
                          :nodes="nodes"
                          :meta="meta"
                          :is-s-q-lite="isSQLite"
                          :alias="newColumn.column_name"
                          :is-m-s-s-q-l="isMSSQL"
                          v-on="$listeners"
                        />
                      </v-col>
                      <v-col v-if="isLinkToAnotherRecord" cols="12">
                        <linked-to-another-options
                          ref="relation"
                          :column="newColumn"
                          :nodes="nodes"
                          :meta="meta"
                          :is-s-q-lite="isSQLite"
                          :alias="newColumn.column_name"
                          :is-m-s-s-q-l="isMSSQL"
                          @onColumnSelect="onRelColumnSelect"
                        />
                      </v-col>
                      <v-col v-if="isRelation" cols="12">
                        <relation-options
                          ref="relation"
                          :alias="alias"
                          :column="newColumn"
                          :nodes="nodes"
                          :is-m-s-s-q-l="isMSSQL"
                          :is-s-q-lite="isSQLite"
                          @onColumnSelect="onRelColumnSelect"
                        />
                      </v-col>

                      <template v-if="newColumn.column_name && newColumn.uidt && !isVirtual">
                        <v-col cols="12">
                          <v-container fluid class="wrapper">
                            <v-row>
                              <v-col cols="12">
                                <div class="d-flex justify-space-between caption">
                                  <v-tooltip bottom z-index="99999">
                                    <template #activator="{ on }">
                                      <div v-on="on">
                                        <v-checkbox
                                          v-model="newColumn.rqd"
                                          :disabled="newColumn.pk || !sqlUi.columnEditable(newColumn)"
                                          class="mr-2 mt-0"
                                          dense
                                          hide-details
                                          label="NN"
                                          @change="newColumn.altered = newColumn.altered || 2"
                                        >
                                          <template #label>
                                            <span class="caption font-weight-bold">NN</span>
                                          </template>
                                        </v-checkbox>
                                      </div>
                                    </template>
                                    <span>Not Null</span>
                                  </v-tooltip>
                                  <v-tooltip bottom z-index="99999">
                                    <template #activator="{ on }">
                                      <div v-on="on">
                                        <v-checkbox
                                          v-model="newColumn.pk"
                                          :disabled="!sqlUi.columnEditable(newColumn)"
                                          class="mr-2 mt-0"
                                          dense
                                          hide-details
                                          label="PK"
                                          @change="newColumn.altered = newColumn.altered || 2"
                                        >
                                          <template #label>
                                            <span class="caption font-weight-bold">PK</span>
                                          </template>
                                        </v-checkbox>
                                      </div>
                                    </template>
                                    <span>Primary Key</span>
                                  </v-tooltip>

                                  <v-tooltip bottom z-index="99999">
                                    <template #activator="{ on }">
                                      <div v-on="on">
                                        <v-checkbox
                                          v-model="newColumn.ai"
                                          :disabled="
                                            sqlUi.colPropUNDisabled(newColumn) || !sqlUi.columnEditable(newColumn)
                                          "
                                          class="mr-2 mt-0"
                                          dense
                                          hide-details
                                          label="AI"
                                          @change="newColumn.altered = newColumn.altered || 2"
                                        >
                                          <template #label>
                                            <span class="caption font-weight-bold">AI</span>
                                          </template>
                                        </v-checkbox>
                                      </div>
                                    </template>
                                    <span>Auto Increment</span>
                                  </v-tooltip>

                                  <v-tooltip bottom z-index="99999">
                                    <template #activator="{ on }">
                                      <div v-on="on">
                                        <v-checkbox
                                          v-model="newColumn.un"
                                          class="mr-2 mt-0"
                                          dense
                                          hide-details
                                          label="UN"
                                          :disabled="
                                            sqlUi.colPropUNDisabled(newColumn) || !sqlUi.columnEditable(newColumn)
                                          "
                                          @change="newColumn.altered = newColumn.altered || 2"
                                        >
                                          <template #label>
                                            <span class="caption font-weight-bold">UN</span>
                                          </template>
                                        </v-checkbox>
                                      </div>
                                    </template>
                                    <span>Unsigned</span>
                                  </v-tooltip>

                                  <v-tooltip bottom z-index="99999">
                                    <template #activator="{ on }">
                                      <div v-on="on">
                                        <v-checkbox
                                          v-model="newColumn.au"
                                          class="mr-2 mt-0"
                                          dense
                                          hide-details
                                          label="UN"
                                          :disabled="
                                            sqlUi.colPropAuDisabled(newColumn) || !sqlUi.columnEditable(newColumn)
                                          "
                                          @change="newColumn.altered = newColumn.altered || 2"
                                        >
                                          <template #label>
                                            <span class="caption font-weight-bold">AU</span>
                                          </template>
                                        </v-checkbox>
                                      </div>
                                    </template>
                                    <span>Auto Update Timestamp</span>
                                  </v-tooltip>
                                </div>
                              </v-col>
                              <v-col cols="12">
                                <!--label="Type in Database"-->
                                <v-autocomplete
                                  v-model="newColumn.dt"
                                  hide-details
                                  class="caption data-type"
                                  :label="$t('labels.databaseType')"
                                  dense
                                  outlined
                                  :items="dataTypes"
                                  @change="onDataTypeChange"
                                />
                              </v-col>
                              <v-col :cols="sqlUi.showScale(newColumn) && !isSelect ? 6 : 12">
                                <!--label="Length / Values"-->
                                <v-text-field
                                  v-if="!isSelect"
                                  v-model="newColumn.dtxp"
                                  dense
                                  :disabled="
                                    sqlUi.getDefaultLengthIsDisabled(newColumn.dt) || !sqlUi.columnEditable(newColumn)
                                  "
                                  class="caption"
                                  :label="$t('labels.lengthValue')"
                                  outlined
                                  hide-details
                                  @input="newColumn.altered = newColumn.altered || 2"
                                />
                              </v-col>
                              <v-col v-if="sqlUi.showScale(newColumn)" :cols="isSelect ? 12 : 6">
                                <v-text-field
                                  v-model="newColumn.dtxs"
                                  dense
                                  :disabled="!sqlUi.columnEditable(newColumn)"
                                  class="caption"
                                  label="Scale"
                                  outlined
                                  hide-details
                                  @input="newColumn.altered = newColumn.altered || 2"
                                />
                              </v-col>

                              <v-col cols="12">
                                <v-textarea
                                  v-model="newColumn.cdf"
                                  :label="$t('placeholder.defaultValue')"
                                  :hint="sqlUi.getDefaultValueForDatatype(newColumn.dt)"
                                  persistent-hint
                                  rows="3"
                                  outlined
                                  dense
                                  class="caption"
                                  @input="
                                    newColumn.altered = newColumn.altered || 2;
                                    newColumn.cdf = newColumn.cdf || null;
                                  "
                                />
                              </v-col>
                            </v-row>
                          </v-container>
                        </v-col>
                      </template>
                    </template>
                  </v-row>
                </v-col>
              </template>

              <div class="disabled-info" :class="{ 'd-none': !isEditDisabled }">
                <v-alert dense type="warning" icon="info" class="caption mx-2" outlined>
                  This spreadsheet is connected to an SQLite DB.<br />
                  For production please see
                  <a href="https://github.com/nocodb/nocodb#production-setup" target="_blank">here</a>.
                </v-alert>
              </div>
            </v-row>
          </v-container>
          <v-col cols="12" class="d-flex pt-0">
            <v-spacer />
            <v-btn small outlined @click="close">
              <!-- Cancel -->
              {{ $t('general.cancel') }}
            </v-btn>
            <v-btn small color="primary" :disabled="!valid" @click="save">
              <!-- Save -->
              {{ $t('general.save') }}
            </v-btn>
          </v-col>
        </v-row>
      </v-container>
    </v-form>
    <dlg-label-submit-cancel
      v-if="relationDeleteDlg"
      type="primary"
      :dialog-show="relationDeleteDlg"
      :actions-mtd="deleteRelation"
      heading="Click Submit to Delete the Relation"
    />
  </v-card>
</template>

<script>
<<<<<<< HEAD
import { MssqlUi, SqliteUi } from 'nocodb-sdk'
import { UITypes, uiTypes } from '../helpers/uiTypes'
import RollupOptions from './editColumn/RollupOptions'
import FormulaOptions from '~/components/project/spreadsheet/components/editColumn/FormulaOptions'
import LookupOptions from '~/components/project/spreadsheet/components/editColumn/LookupOptions'
import CustomSelectOptions from '~/components/project/spreadsheet/components/editColumn/CustomSelectOptions'
import RelationOptions from '~/components/project/spreadsheet/components/editColumn/RelationOptions'
import DlgLabelSubmitCancel from '~/components/utils/DlgLabelSubmitCancel'
import LinkedToAnotherOptions from '~/components/project/spreadsheet/components/editColumn/LinkedToAnotherOptions'
import { validateColumnName } from '~/helpers'
import RatingOptions from '~/components/project/spreadsheet/components/editColumn/RatingOptions'
import CheckboxOptions from '~/components/project/spreadsheet/components/editColumn/CheckboxOptions'
import CurrencyOptions from '@/components/project/spreadsheet/components/editColumn/CurrencyOptions'
import DurationOptions from '@/components/project/spreadsheet/components/editColumn/DurationOptions'
import DateOptions from '@/components/project/spreadsheet/components/editColumn/DateOptions'
import PercentOptions from '@/components/project/spreadsheet/components/editColumn/PercentOptions'

const columnToValidate = [UITypes.Email, UITypes.URL, UITypes.PhoneNumber]
=======
import { MssqlUi, SqliteUi } from 'nocodb-sdk';
import { UITypes, uiTypes } from '../helpers/uiTypes';
import RollupOptions from './editColumn/RollupOptions';
import FormulaOptions from '~/components/project/spreadsheet/components/editColumn/FormulaOptions';
import LookupOptions from '~/components/project/spreadsheet/components/editColumn/LookupOptions';
import CustomSelectOptions from '~/components/project/spreadsheet/components/editColumn/CustomSelectOptions';
import RelationOptions from '~/components/project/spreadsheet/components/editColumn/RelationOptions';
import DlgLabelSubmitCancel from '~/components/utils/DlgLabelSubmitCancel';
import LinkedToAnotherOptions from '~/components/project/spreadsheet/components/editColumn/LinkedToAnotherOptions';
import { validateColumnName } from '~/helpers';
import RatingOptions from '~/components/project/spreadsheet/components/editColumn/RatingOptions';
import CheckboxOptions from '~/components/project/spreadsheet/components/editColumn/CheckboxOptions';
import CurrencyOptions from '@/components/project/spreadsheet/components/editColumn/CurrencyOptions';
import DurationOptions from '@/components/project/spreadsheet/components/editColumn/DurationOptions';
import DateOptions from '@/components/project/spreadsheet/components/editColumn/DateOptions';

const columnToValidate = [UITypes.Email, UITypes.URL, UITypes.PhoneNumber];
>>>>>>> 8b863ca3

export default {
  name: 'EditColumn',
  components: {
    CheckboxOptions,
    RatingOptions,
    RollupOptions,
    FormulaOptions,
    LookupOptions,
    LinkedToAnotherOptions,
    DlgLabelSubmitCancel,
    RelationOptions,
    CustomSelectOptions,
    CurrencyOptions,
    DurationOptions,
    DateOptions,
<<<<<<< HEAD
    PercentOptions
=======
>>>>>>> 8b863ca3
  },
  props: {
    nodes: Object,
    sqlUi: [Object, Function],
    meta: Object,
    editColumn: Boolean,
    column: Object,
    columnIndex: Number,
    value: Boolean,
  },
  data: () => ({
    columnToValidate,
    valid: false,
    relationDeleteDlg: false,
    newColumn: {},
    advanceOptions: false,
    idType: null,
    idTypes: [
      { value: 'AI', text: 'Auto increment number' },
      { value: 'AG', text: 'Auto generated string' },
    ],
  }),
  computed: {
    isIDCol() {
      return this.column && this.column.uidt === UITypes.ID;
    },
    accordion() {
      return ![
        UITypes.LinkToAnotherRecord,
        UITypes.Lookup,
        UITypes.Rollup,
        UITypes.SpecificDBType,
        UITypes.Formula,
        UITypes.Duration,
<<<<<<< HEAD
        UITypes.Percent
      ].includes(this.newColumn && this.newColumn.uidt)
=======
      ].includes(this.newColumn && this.newColumn.uidt);
>>>>>>> 8b863ca3
    },
    uiTypes() {
      return [
        ...uiTypes.filter(t => !this.editColumn || !t.virtual),
        ...(!this.editColumn && this.meta.columns.every(c => !c.pk)
          ? [
              {
                name: 'ID',
                icon: 'mdi-identifier',
              },
            ]
          : []),
      ];
    },
    isEditDisabled() {
      return this.editColumn && this.sqlUi === SqliteUi && this.column.uidt !== UITypes.Duration;
    },
    isSQLite() {
      return this.sqlUi === SqliteUi;
    },
    isMSSQL() {
      return this.sqlUi === MssqlUi;
    },
    dataTypes() {
      return this.sqlUi.getDataTypeListForUiType(this.newColumn, this.idType);
    },
    isSelect() {
      return this.newColumn && (this.newColumn.uidt === 'MultiSelect' || this.newColumn.uidt === 'SingleSelect');
    },
    isRelation() {
      return this.newColumn && this.newColumn.uidt === 'ForeignKey';
    },
    isLinkToAnotherRecord() {
      return this.newColumn && this.newColumn.uidt === 'LinkToAnotherRecord';
    },
    isLookup() {
      return this.newColumn && this.newColumn.uidt === 'Lookup';
    },
    isRating() {
      return this.newColumn && this.newColumn.uidt === UITypes.Rating;
    },
    isCheckbox() {
      return this.newColumn && this.newColumn.uidt === UITypes.Checkbox;
    },
    isRollup() {
      return this.newColumn && this.newColumn.uidt === 'Rollup';
    },
    relation() {
      return (
        this.meta &&
        this.column &&
        this.meta.belongsTo &&
        this.meta.belongsTo.find(bt => bt.column_name === this.column.column_name)
      );
    },
    isVirtual() {
      return this.isLinkToAnotherRecord || this.isLookup || this.isRollup;
    },
    isCurrency() {
      return this.newColumn && this.newColumn.uidt === UITypes.Currency;
    },
    isDate() {
      return this.newColumn && this.newColumn.uidt === UITypes.Date;
    },
  },
  watch: {
    column() {
      this.genColumnData();
    },
  },
  async created() {
    this.genColumnData();
  },
  mounted() {
    this.focusInput();
  },
  methods: {
    validateColumnName(v) {
      return validateColumnName(v, this.$store.getters['project/GtrProjectIsGraphql']);
    },
    onRelColumnSelect(colMeta) {
      Object.assign(this.newColumn, {
        dt: colMeta.dt,
        dtxp: colMeta.dtxp,
        dtxs: colMeta.dtxs,
        un: colMeta.un,
      });
    },
    genColumnData() {
      this.newColumn = this.column
        ? { ...this.column }
        : this.sqlUi.getNewColumn([...this.meta.columns, ...(this.meta.v || [])].length + 1);
      this.newColumn.cno = this.newColumn.column_name;
    },
    close() {
      this.$emit('close');
      this.newColumn = {};
    },
    async save() {
      if (!this.$refs.form.validate()) {
        return;
      }
      try {
        if (this.newColumn.uidt === 'Formula') {
          await this.$refs.formula.save();
          return this.$emit('saved');
          // return this.$toast.info('Coming Soon...').goAway(3000)
        }

        if (this.newColumn.uidt === UITypes.Percent && this.newColumn?.meta?.defaultNumber) {
          this.newColumn.cdf = Number(this.newColumn?.meta?.defaultNumber) / 100 
        }

        if (this.isLinkToAnotherRecord && this.$refs.relation) {
          await this.$refs.relation.saveRelation();
          return this.$emit('saved');
        }
        if (this.isLookup && this.$refs.lookup) {
          return await this.$refs.lookup.save();
        }
        if (this.isRollup && this.$refs.rollup) {
          return await this.$refs.rollup.save();
        }
        if (this.newColumn.uidt === 'Formula' && this.$refs.formula) {
          return await this.$refs.formula.save();
        }

        this.newColumn.table_name = this.nodes.table_name;
        this.newColumn.title = this.newColumn.column_name;

        if (this.editColumn) {
          await this.$api.dbTableColumn.update(this.column.id, this.newColumn);
        } else {
          if (this.newColumn.uidt === UITypes.ID) {
            // based on id column type set autogenerated meta prop
            if (this.isAutoGenId) {
              this.newColumn.meta = {
                ag: 'nc',
              };
            }
          }
          await this.$api.dbTableColumn.create(this.meta.id, this.newColumn);
        }

        this.$emit('saved', this.newColumn.title, this.editColumn ? this.meta.columns[this.columnIndex].title : null);
      } catch (e) {
        console.log(e);
        this.$toast.error('Failed to save column: ' + e).goAway(3000);
        throw e;
      }

      this.$emit('close');

      this.$e('a:column:add', { datatype: this.newColumn.uidt });
    },
    onDataTypeChange() {
      this.newColumn.rqd = false;
      if (this.newColumn.uidt !== UITypes.ID) {
        this.newColumn.primaryKey = false;
      }
      this.newColumn.ai = false;
      this.newColumn.cdf = null;
      this.newColumn.un = false;
      this.newColumn.dtxp = this.sqlUi.getDefaultLengthForDatatype(this.newColumn.dt);
      this.newColumn.dtxs = this.sqlUi.getDefaultScaleForDatatype(this.newColumn.dt);

      this.newColumn.dtx = 'specificType';

      const selectTypes = [UITypes.MultiSelect, UITypes.SingleSelect];
      if (this.column && selectTypes.includes(this.newColumn.uidt) && selectTypes.includes(this.column.uidt)) {
        this.newColumn.dtxp = this.column.dtxp;
      }

      if (this.isCurrency) {
        if (this.column?.uidt === UITypes.Currency) {
          this.newColumn.dtxp = this.column.dtxp;
          this.newColumn.dtxs = this.column.dtxs;
        } else {
          this.newColumn.dtxp = 19;
          this.newColumn.dtxs = 2;
        }
      }

      // this.$set(this.newColumn, 'uidt', this.sqlUi.getUIType(this.newColumn));

      this.newColumn.altered = this.newColumn.altered || 2;
    },
    onUiOrIdTypeChange() {
      const colProp = this.sqlUi.getDataTypeForUiType(this.newColumn, this.idType);
      this.newColumn = {
        ...this.newColumn,
        meta: null,
        rqd: false,
        pk: false,
        ai: false,
        cdf: null,
        un: false,
        dtx: 'specificType',
        ...colProp,
      };

      this.newColumn.dtxp = this.sqlUi.getDefaultLengthForDatatype(this.newColumn.dt);
      this.newColumn.dtxs = this.sqlUi.getDefaultScaleForDatatype(this.newColumn.dt);

      const selectTypes = [UITypes.MultiSelect, UITypes.SingleSelect];
      if (this.column && selectTypes.includes(this.newColumn.uidt) && selectTypes.includes(this.column.uidt)) {
        this.newColumn.dtxp = this.column.dtxp;
      }

      if (columnToValidate.includes(this.newColumn.uidt)) {
        this.newColumn.meta = {
          validate: this.newColumn.meta && this.newColumn.meta.validate,
        };
      }

      if (this.isCurrency) {
        if (this.column?.uidt === UITypes.Currency) {
          this.newColumn.dtxp = this.column.dtxp;
          this.newColumn.dtxs = this.column.dtxs;
        } else {
          this.newColumn.dtxp = 19;
          this.newColumn.dtxs = 2;
        }
      }

      this.newColumn.altered = this.newColumn.altered || 2;
    },
    focusInput() {
      setTimeout(() => {
        if (this.$refs.column && this.$refs.column.$el) {
          const el = this.$refs.column.$el.querySelector('input');
          el.focus();
          el.select();
        }
      }, 100);
    },
    async deleteRelation(action = '', column) {
      try {
        if (action === 'showDialog') {
          this.relationDeleteDlg = true;
        } else if (action === 'hideDialog') {
          this.relationDeleteDlg = false;
        } else {
          const result = await this.$store.dispatch('sqlMgr/ActSqlOpPlus', [
            {
              env: this.nodes.env,
              dbAlias: this.nodes.dbAlias,
            },
            this.relation.type === 'virtual' ? 'xcVirtualRelationDelete' : 'relationDelete',
            {
              childColumn: this.relation.column_name,
              childTable: this.nodes.table_name,
              parentTable: this.relation.rtn,
              parentColumn: this.relation.rcn,
            },
          ]);
          this.relationDeleteDlg = false;
          this.relation = null;
          this.$toast.success('Foreign Key deleted successfully').goAway(3000);
          this.$emit('onRelationDelete');
        }
      } catch (e) {
        console.log(e);
        this.$toast.error('Foreign key relation delete failed' + e).goAway(3000);
        throw e;
      }
    },
  },
};
</script>

<style scoped lang="scss">
::v-deep {
  .wrapper {
    border: solid 2px #7f828b33;
    border-radius: 4px;
  }

  .v-input__slot {
    min-height: auto !important;
  }

  .v-input:not(.v-input--is-focused) fieldset {
    border-color: #7f828b33 !important;
  }

  .data-type,
  .ui-type,
  .formula-type {
    .v-input__append-inner {
      margin-top: 4px !important;
    }
  }

  .ui-type input {
    height: 24px;
  }

  .v-input--selection-controls__input > i {
    transform: scale(0.83);
  }

  label {
    font-size: 0.75rem !important;
  }

  .v-text-field--outlined.v-input--dense .v-label:not(.v-label--active) {
    top: 6px;
  }
}

.card {
  //border: solid 2px #7f828b33;
}

.wrapper {
  border: solid 2px #7f828b33;
  border-radius: 4px;
}

.editDisabled {
  position: relative;

  .disabled-info {
    display: flex;
    align-items: center;
    justify-content: center;
    position: absolute;
    width: 100%;
    height: 100%;
    top: 0;
    bottom: 0;
    background: var(--v-backgroundColor-base);
    opacity: 0.9;

    & > * {
      opacity: 1;
    }
  }
}
</style><|MERGE_RESOLUTION|>--- conflicted
+++ resolved
@@ -187,11 +187,7 @@
                     </template>
                     <template v-else-if="newColumn.uidt === 'Percent'">
                       <v-col cols="12">
-                        <percent-options
-                          v-model="newColumn.meta"
-                          :column="newColumn"
-                          :meta="meta"
-                        />
+                        <percent-options v-model="newColumn.meta" :column="newColumn" :meta="meta" />
                       </v-col>
                     </template>
                     <template v-else>
@@ -461,26 +457,6 @@
 </template>
 
 <script>
-<<<<<<< HEAD
-import { MssqlUi, SqliteUi } from 'nocodb-sdk'
-import { UITypes, uiTypes } from '../helpers/uiTypes'
-import RollupOptions from './editColumn/RollupOptions'
-import FormulaOptions from '~/components/project/spreadsheet/components/editColumn/FormulaOptions'
-import LookupOptions from '~/components/project/spreadsheet/components/editColumn/LookupOptions'
-import CustomSelectOptions from '~/components/project/spreadsheet/components/editColumn/CustomSelectOptions'
-import RelationOptions from '~/components/project/spreadsheet/components/editColumn/RelationOptions'
-import DlgLabelSubmitCancel from '~/components/utils/DlgLabelSubmitCancel'
-import LinkedToAnotherOptions from '~/components/project/spreadsheet/components/editColumn/LinkedToAnotherOptions'
-import { validateColumnName } from '~/helpers'
-import RatingOptions from '~/components/project/spreadsheet/components/editColumn/RatingOptions'
-import CheckboxOptions from '~/components/project/spreadsheet/components/editColumn/CheckboxOptions'
-import CurrencyOptions from '@/components/project/spreadsheet/components/editColumn/CurrencyOptions'
-import DurationOptions from '@/components/project/spreadsheet/components/editColumn/DurationOptions'
-import DateOptions from '@/components/project/spreadsheet/components/editColumn/DateOptions'
-import PercentOptions from '@/components/project/spreadsheet/components/editColumn/PercentOptions'
-
-const columnToValidate = [UITypes.Email, UITypes.URL, UITypes.PhoneNumber]
-=======
 import { MssqlUi, SqliteUi } from 'nocodb-sdk';
 import { UITypes, uiTypes } from '../helpers/uiTypes';
 import RollupOptions from './editColumn/RollupOptions';
@@ -496,9 +472,9 @@
 import CurrencyOptions from '@/components/project/spreadsheet/components/editColumn/CurrencyOptions';
 import DurationOptions from '@/components/project/spreadsheet/components/editColumn/DurationOptions';
 import DateOptions from '@/components/project/spreadsheet/components/editColumn/DateOptions';
+import PercentOptions from '@/components/project/spreadsheet/components/editColumn/PercentOptions';
 
 const columnToValidate = [UITypes.Email, UITypes.URL, UITypes.PhoneNumber];
->>>>>>> 8b863ca3
 
 export default {
   name: 'EditColumn',
@@ -515,10 +491,7 @@
     CurrencyOptions,
     DurationOptions,
     DateOptions,
-<<<<<<< HEAD
-    PercentOptions
-=======
->>>>>>> 8b863ca3
+    PercentOptions,
   },
   props: {
     nodes: Object,
@@ -553,12 +526,8 @@
         UITypes.SpecificDBType,
         UITypes.Formula,
         UITypes.Duration,
-<<<<<<< HEAD
-        UITypes.Percent
-      ].includes(this.newColumn && this.newColumn.uidt)
-=======
+        UITypes.Percent,
       ].includes(this.newColumn && this.newColumn.uidt);
->>>>>>> 8b863ca3
     },
     uiTypes() {
       return [
@@ -669,7 +638,7 @@
         }
 
         if (this.newColumn.uidt === UITypes.Percent && this.newColumn?.meta?.defaultNumber) {
-          this.newColumn.cdf = Number(this.newColumn?.meta?.defaultNumber) / 100 
+          this.newColumn.cdf = Number(this.newColumn?.meta?.defaultNumber) / 100;
         }
 
         if (this.isLinkToAnotherRecord && this.$refs.relation) {
