<template>
  <div class="d-flex d-100 chips-wrapper" :class="{active}">
    <template v-if="!isForm">
      <div class="chips d-flex align-center img-container flex-grow-1 hm-items">
        <template v-if="(value || localState)">
          <item-chip
            :active="active"
            :item="value"
            :value="cellValue"
            :readonly="isLocked || (isPublic && !isForm)"
            @edit="editParent"
            @unlink="unlink"
          />
        </template>
      </div>
      <div
        v-if="!isLocked && _isUIAllowed('xcDatatableEditable') && (isForm || !isPublic)"
        class="action align-center justify-center px-1 flex-shrink-1"
        :class="{'d-none': !active, 'd-flex':active }"
      >
        <x-icon small :color="['primary','grey']" @click="showNewRecordModal">
          {{
            value ? 'mdi-arrow-expand' : 'mdi-plus'
          }}
        </x-icon>
      </div>
    </template>
    <list-items
      v-if="newRecordModal"
      :key="parentId"
      v-model="newRecordModal"
      :size="10"
      :meta="parentMeta"
      :column="column"
      :primary-col="parentPrimaryCol"
      :primary-key="parentPrimaryKey"
      :parent-meta="meta"
      :api="parentApi"
      :query-params="{
        ...parentQueryParams,
        where: isNew ? null :`${btWhereClause}`,
      }"
      :is-public="isPublic"
      :tn="bt && bt.rtn"
      :password="password"
      :row-id="rowId"
      @add-new-record="insertAndMapNewParentRecord"
      @add="addChildToParent"
    />

    <list-child-items
      v-if="parentMeta && isForm"
      ref="childList"
      :is-form="isForm"
      :local-state="localState? [localState] : []"
      :is-new="isNew"
      :size="10"
      :parent-meta="parentMeta"
      :meta="parentMeta"
      :primary-col="parentPrimaryCol"
      :primary-key="parentPrimaryKey"
      :api="parentApi"
      :query-params="{
        ...parentQueryParams,
        where: `(${parentPrimaryKey},eq,${parentId})`
      }"
      :bt="value"
      :is-public="isPublic"
      :row-id="parentId"
      @new-record="showNewRecordModal"
      @edit="editParent"
      @unlink="unlink"
    />

    <v-dialog
      v-if="!isPublic && selectedParent"
      v-model="expandFormModal"
      :overlay-opacity="0.8"
      width="1000px"
      max-width="100%"
      class=" mx-auto"
    >
      <component
        :is="form"
        v-if="selectedParent"
        ref="expandedForm"
        v-model="selectedParent"
        :db-alias="nodes.dbAlias"
        :has-many="parentMeta.hasMany"
        :belongs-to="parentMeta.belongsTo"
        :table="parentMeta.table_name"
        :old-row="{...selectedParent}"
        :meta="parentMeta"
        :sql-ui="sqlUi"
        :primary-value-column="parentPrimaryCol"
        :api="parentApi"
        :available-columns="parentAvailableColumns"
        :nodes="nodes"
        :query-params="parentQueryParams"
        :is-new.sync="isNewParent"
        icon-color="warning"
        :breadcrumbs="breadcrumbs"
        @cancel="selectedParent = null; expandFormModal =false"
        @input="onParentSave"
      />
    </v-dialog>
  </div>
</template>

<script>
// import ApiFactory from '@/components/project/spreadsheet/apis/apiFactory'
import { RelationTypes, UITypes } from 'nocodb-sdk'
import ListItems from '@/components/project/spreadsheet/components/virtualCell/components/listItems'
import ListChildItems from '@/components/project/spreadsheet/components/virtualCell/components/listChildItems'
import ItemChip from '~/components/project/spreadsheet/components/virtualCell/components/itemChip'
import { parseIfInteger } from '@/helpers'

export default {
  name: 'BelongsToCell',
  components: { ListChildItems, ItemChip, ListItems },
  props: {
    isLocked: Boolean,
    breadcrumbs: {
      type: Array,
      default() {
        return []
      }
    },
    isForm: Boolean,
    value: [Array, Object],
    meta: [Object],
    nodes: [Object],
    row: [Object],
    api: [Object, Function],
    sqlUi: [Object, Function],
    active: Boolean,
    isNew: Boolean,
    disabledColumns: Object,
    isPublic: Boolean,
    metas: Object,
    password: String,
    column: Object
  },
  data: () => ({
    newRecordModal: false,
    parentListModal: false,
    // parentMeta: null,
    list: null,
    childList: null,
    dialogShow: false,
    confirmAction: null,
    confirmMessage: '',
    selectedParent: null,
    isNewParent: false,
    expandFormModal: false,
    localState: null,
    pid: null
  }),
  computed: {
    parentMeta() {
      return this.metas ? this.metas[this.column.colOptions.fk_related_model_id] : this.$store.state.meta.metas[this.column.colOptions.fk_related_model_id]
    },
    // todo : optimize
    parentApi() {
    },
    parentId() {
      return this.pid ?? (this.value && this.parentMeta && this.parentMeta.columns.filter(c => c.pk).map(c => this.value[c.title]).join('___'))
    },
    rowId() {
      return (this.row && this.meta && this.meta.columns.filter(c => c.pk).map(c => this.row[c.title]).join('___'))
    },
    parentPrimaryCol() {
      return this.parentMeta && (this.parentMeta.columns.find(c => c.pv) || {}).title
    },
    parentPrimaryKey() {
      return this.parentMeta && (this.parentMeta.columns.find(c => c.pk) || {}).title
    },
    parentReferenceKey() {
      return this.parentMeta && (this.parentMeta.columns.find(c => c.id === this.column.colOptions.fk_parent_column_id) || {}).title
    },
    btWhereClause() {
      // if parent reference key is pk, then filter out the selected value
      // else, filter out the selected value + empty values (as we can't set an empty value)
      const prk = this.parentReferenceKey
      const selectedValue = this.meta && this.meta.columns ? this.meta.columns.filter(c => c.id === this.column.colOptions.fk_child_column_id).map(c => this.row[c.title] || '').join('___') : ''
      return `(${prk},not,${selectedValue})~or(${prk},is,null)`
    },
    parentQueryParams() {
      if (!this.parentMeta) {
        return {}
      }
      // todo: use reduce
      return {
      }
    },
    parentAvailableColumns() {
      const hideCols = ['created_at', 'updated_at']
      if (!this.parentMeta) {
        return []
      }

      const columns = []
      if (this.parentMeta.columns) {
        columns.push(...this.parentMeta.columns.filter(c => !(c.pk && c.ai) && !hideCols.includes(c.column_name) && !((this.parentMeta.v || []).some(v => v.bt && v.bt.column_name === c.column_name))))
      }
      if (this.parentMeta.v) {
        columns.push(...this.parentMeta.v.map(v => ({ ...v, virtual: 1 })))
      }
      return columns
    },
    // todo:
    form() {
      return this.selectedParent && !this.isPublic ? () => import('@/components/project/spreadsheet/components/expandedForm') : 'span'
    },
    cellValue() {
      if (this.value || this.localState) {
        if (this.parentMeta && this.parentPrimaryCol) {
          return (this.value || this.localState)[this.parentPrimaryCol]
        }
        return Object.values(this.value || this.localState)[1]
      }
      return null
    }
  },
  watch: {
    isNew(n, o) {
      if (!n && o) {
        this.localState = null
        this.$emit('update:localState', this.localState)
      }
    }
  },
  async mounted() {
    if (this.isNew && this.value) {
      this.localState = this.value
    }
    if (this.isForm) {
      await this.loadParentMeta()
    }
  },
  created() {
    this.loadParentMeta()
  },
  methods: {
    async onParentSave(parent) {
      if (this.isNewParent) {
        await this.addChildToParent(parent)
      } else {
        this.$emit('loadTableData')
      }
    },
    async insertAndMapNewParentRecord() {
      await this.loadParentMeta()
      this.newRecordModal = false
      this.isNewParent = true
      this.selectedParent = {
        [(this.parentMeta.columns.find(c => c.uidt === UITypes.LinkToAnotherRecord &&
          c.colOptions &&
          this.column.colOptions &&
          c.colOptions.fk_child_column_id === this.column.colOptions.fk_child_column_id &&
          c.colOptions.fk_parent_column_id === this.column.colOptions.fk_parent_column_id &&
          c.colOptions.type === RelationTypes.HAS_MANY
        ) || {}).title]: [this.row]
      }
      this.expandFormModal = true
    },

    async unlink(parent) {
      const column = this.meta.columns.find(c => c.id === this.column.colOptions.fk_child_column_id)
      const _cn = column.title
      if (this.isNew) {
        this.$emit('updateCol', this.row, _cn, null)
        this.localState = null
        this.$emit('update:localState', this.localState)
        return
      }
      if (column.rqd) {
        this.$toast.info('Unlink is not possible, instead map to another parent.').goAway(3000)
        return
      }
      const id = this.meta.columns.filter(c => c.pk).map(c => this.row[c.title]).join('___')

      // todo: audit
      await this.$api.dbTableRow.nestedRemove(
        'noco',
        this.projectName,
        this.meta.title,
        id,
        'bt',
        this.column.title,
        parent[this.parentPrimaryKey]
      )

      this.$emit('loadTableData')
      if (this.isForm && this.$refs.childList) {
        this.$refs.childList.loadData()
      }
    },
    async showParentListModal() {
      this.parentListModal = true
      await this.loadParentMeta()
      const pid = this.meta.columns.filter(c => c.pk).map(c => this.row[c.title]).join('___')
      const _cn = this.parentMeta.columns.find(c => c.column_name === this.hm.column_name).title
      this.childList = await this.parentApi.paginatedList({
        where: `(${_cn},eq,${pid})`
      })
    },
    async removeChild(child) {
      this.dialogShow = true
      this.confirmMessage =
        'Do you want to delete the record?'
      this.confirmAction = async(act) => {
        if (act === 'hideDialog') {
          this.dialogShow = false
        } else {
          const id = this.parentMeta.columns.filter(c => c.pk).map(c => child[c.title]).join('___')
          await this.parentApi.delete(id)
          this.pid = null
          this.dialogShow = false
          this.$emit('loadTableData')
          if (this.isForm && this.$refs.childList) {
            this.$refs.childList.loadData()
          }
        }
      }
    },
    async loadParentMeta() {
      // todo: optimize
      if (!this.parentMeta) {
        await this.$store.dispatch('meta/ActLoadMeta', {
          env: this.nodes.env,
          dbAlias: this.nodes.dbAlias,
          id: this.column.colOptions.fk_related_model_id
        })
      }
    },
    async showNewRecordModal() {
      await this.loadParentMeta()
      this.newRecordModal = true
    },
    async addChildToParent(parent) {
      const pid = this._extractRowId(parent, this.parentMeta)
      const id = this._extractRowId(this.row, this.meta)
      const _cn = this.meta.columns.find(c => c.id === this.column.colOptions.fk_child_column_id).title

      if (this.isNew) {
        const _rcn = this.parentMeta.columns.find(c => c.id === this.column.colOptions.fk_parent_column_id).title
        this.localState = parent
        this.$emit('update:localState', this.localState)
        this.$emit('updateCol', this.row, _cn, parent[_rcn])
        this.newRecordModal = false
        return
      }
<<<<<<< HEAD

      const data = {
        [_cn]: parseIfInteger(parent[this.parentReferenceKey])
      }

      const oldData = {
        [_cn]: this.value && this.value[this.parentPrimaryKey]
      }

      await this.api.update(id, data, oldData)
=======
      await this.$api.dbTableRow.nestedAdd(
        'noco',
        this.projectName,
        this.meta.title,
        id,
        'bt',
        this.column.title,
        pid
      )

>>>>>>> 7374f758
      this.pid = pid

      this.newRecordModal = false

      this.$emit('loadTableData')
      if (this.isForm && this.$refs.childList) {
        this.$refs.childList.loadData()
      }
    },
    async editParent(parent) {
      await this.loadParentMeta()
      this.isNewParent = false
      this.selectedParent = parent
      this.expandFormModal = true
      setTimeout(() => {
        this.$refs.expandedForm && this.$refs.expandedForm.reload()
      }, 500)
    }
  }
}
</script>

<style scoped lang="scss">
.items-container {
  overflow-x: visible;
  max-height: min(500px, 60vh);
  overflow-y: auto;
}

.primary-value {
  .primary-key {
    display: none;
    margin-left: .5em;
  }

  &:hover .primary-key {
    display: inline;
  }
}

.child-card {
  cursor: pointer;

  &:hover {
    box-shadow: 0 0 .2em var(--v-textColor-lighten5)
  }
}

.hm-items {
  flex-wrap: wrap;
  row-gap: 3px;
  gap: 3px;
  margin: 3px auto;
}

.chips-wrapper {
  .chips {
    max-width: 100%;
  }

  &.active {
    .chips {
      max-width: calc(100% - 22px);
    }
  }
}

</style>
<!--
/**
 * @copyright Copyright (c) 2021, Xgene Cloud Ltd
 *
 * @author Naveen MR <oof1lab@gmail.com>
 * @author Pranav C Balan <pranavxc@gmail.com>
 * @author Md Ishtiaque Zafar <ishtiaque.zafar92@gmail.com>
 * @author Wing-Kam Wong <wingkwong.code@gmail.com>
 *
 * @license GNU AGPL version 3 or any later version
 *
 * This program is free software: you can redistribute it and/or modify
 * it under the terms of the GNU Affero General Public License as
 * published by the Free Software Foundation, either version 3 of the
 * License, or (at your option) any later version.
 *
 * This program is distributed in the hope that it will be useful,
 * but WITHOUT ANY WARRANTY; without even the implied warranty of
 * MERCHANTABILITY or FITNESS FOR A PARTICULAR PURPOSE.  See the
 * GNU Affero General Public License for more details.
 *
 * You should have received a copy of the GNU Affero General Public License
 * along with this program. If not, see <http://www.gnu.org/licenses/>.
 *
 */
--><|MERGE_RESOLUTION|>--- conflicted
+++ resolved
@@ -351,18 +351,6 @@
         this.newRecordModal = false
         return
       }
-<<<<<<< HEAD
-
-      const data = {
-        [_cn]: parseIfInteger(parent[this.parentReferenceKey])
-      }
-
-      const oldData = {
-        [_cn]: this.value && this.value[this.parentPrimaryKey]
-      }
-
-      await this.api.update(id, data, oldData)
-=======
       await this.$api.dbTableRow.nestedAdd(
         'noco',
         this.projectName,
@@ -373,7 +361,6 @@
         pid
       )
 
->>>>>>> 7374f758
       this.pid = pid
 
       this.newRecordModal = false
