<template>
  <v-container class="h-100 j-excel-container">
    <v-alert v-if="notFound" type="warning" class="mx-auto mt-10" outlined max-width="300">
      Not found
    </v-alert>

    <v-row v-else :class="{'d-flex justify-center': submitted}">
      <template v-if="submitted">
        <v-col class="d-flex justify-center">
          <div v-if="view" style="min-width: 350px">
            <v-alert type="success" outlined>
              <span class="title">{{ view.success_msg || 'Successfully submitted form data' }}</span>
            </v-alert>
            <p v-if="view.show_blank_form" class="caption grey--text text-center">
              New form will be loaded after {{ secondsRemain }} seconds
            </p>
            <div v-if="view.submit_another_form" class=" text-center">
              <v-btn color="primary" @click="submitted = false">
                Submit Another Form
              </v-btn>
            </div>
          </div>
        </v-col>
      </template>
      <template v-else>
        <v-col
          class="h-100 px-sm-1 px-md-10 "
          style="overflow-y: auto;"
        >
          <!--        <div class="my-14 d-flex align-center justify-center">-->
          <!--          <v-chip>Add cover image</v-chip>-->
          <!--        </div>-->
          <div class="nc-form-wrapper elevation-3 pb-10 ">
            <div class="mt-10 d-flex align-center justify-center flex-column">
              <div class="nc-form-banner backgroundColor darken-1 flex-column justify-center  d-flex">
                <div class="d-flex align-center justify-center flex-grow-1">
                  <!--                  <v-chip small color="backgroundColorDefault caption grey--text">
                  Add cover image
                </v-chip>-->
                  <v-img src="./icon.png" width="50" class="mx-4" />
                  <span class="display-1 font-weight-bold">NocoDB</span>
                </div>
              </div>
            </div>
            <div class="mx-auto nc-form elevation-3 pa-2  mb-10">
              <div class="nc-form-logo py-8" style="display: none">
                <!--                <div v-ripple class="nc-form-add-logo text-center caption pointer" @click.stop>-->
                <!--                  Add a logo-->
                <!--                </div>-->
              </div>
              <h2
                class="mt-4 display-1 font-weight-bold text-left mx-4 mb-3 px-1 text--text  text--lighten-1"
              >
                {{ view.heading }}
              </h2>

              <div
                class="body-1  text-left mx-4 py-2 px-1 text--text text--lighten-2"
              >
                {{ view.subheading }}
              </div>
              <div class="h-100">
                <div

                  v-for="(col) in columns"
                  :key="col.alias"
                  class="nc-field-wrapper item px-4 my-3 pointer"
                >
                  <div>
                    <div
                      :class="{
                        'active-row' : active === col.title,
                        required: isRequired(col, localState, col.required)
                      }"
                    >
                      <div class="nc-field-editables">
                        <label
                          :for="`data-table-form-${col.title}`"
                          class="body-2 text-capitalize nc-field-labels"
                        >
                          <virtual-header-cell
                            v-if="isVirtualCol(col)"
                            class="caption"
                            :column="{...col, _cn: col.label || col.title}"
                            :nodes="{}"
                            :is-form="true"
                            :meta="meta"
                            :required="isRequired(col, localState, col.required)"
                          />
                          <header-cell
                            v-else
                            class="caption"
                            :is-form="true"
                            :value="col.label || col.title"
                            :column="col"
                            :sql-ui="sqlUiLoc"
                            :required="isRequired(col, localState,col.required)"
                          />

                        </label>
                        <div
                          v-if="isVirtualCol(col)"
                          @click.stop
                        >
                          <virtual-cell
                            ref="virtual"
                            :disabled-columns="{}"
                            :column="col"
                            :row="localState"
                            :nodes="{}"
                            :meta="meta"
                            :api="api"
                            :active="true"
                            :sql-ui="sqlUiLoc"
                            :is-new="true"
                            is-form
                            is-public
                            :hint="col.description"
                            :required="col.description"
                            :metas="metas"
                            :password="password"
                            @update:localState="state => $set(virtual,col.title, state)"
                            @updateCol="updateCol"
                          />
                          <div
                            v-if="$v.virtual && $v.virtual.$dirty && $v.virtual[col.title] && (!$v.virtual[col.title].required || !$v.virtual[col.title].minLength)"
                            class="error--text caption"
                          >
                            Field is required.
                          </div>

                          <!-- todo: optimize -->
                          <template
                            v-if="col.bt && $v.localState && $v.localState.$dirty && $v.localState[meta.columns.find(c => c.column_name === col.bt.column_name).title]"
                          >
                            <div
                              v-if="!$v.localState[meta.columns.find(c => c.column_name === col.bt.column_name).title].required"
                              class="error--text caption"
                            >
                              Field is required.
                            </div>
                          </template>
                        </div>
                        <template v-else>
                          <div
                            v-if="col.ai || disabledColumns[col.title]"
                            style="height:100%; width:100%"
                            class="caption xc-input"
                            @click.stop
                            @click="col.ai && $toast.info('Auto Increment field is not editable').goAway(3000)"
                          >
                            <input
                              style="height:100%; width: 100%"
                              readonly
                              disabled
                              :value="localState[col.title]"
                            >
                          </div>

                          <div
                            v-else
                            @click.stop
                          >
                            <editable-cell
                              :id="`data-table-form-${col.title}`"
                              v-model="localState[col.title]"
                              :db-alias="dbAlias"
                              :column="col"
                              class="xc-input body-2"
                              :meta="meta"
                              :sql-ui="sqlUiLoc"
                              is-form
                              is-public
                              :hint="col.description"
                              @focus="active = col.title"
                              @blur="active = ''"
                            />
                          </div>
                          <template v-if="$v.localState&& $v.localState.$dirty && $v.localState[col.title] ">
                            <div v-if="!$v.localState[col.title].required" class="error--text caption">
                              Field is required.
                            </div>
                          </template>
                        </template>
                      </div>
                      <!--              </div>-->
                    </div>
                  </div>
                </div>
                <div class="my-10 text-center">
                  <v-btn color="primary" :loading="submitting" :disabled="submitting" @click="save">
                    Submit
                  </v-btn>
                </div>
              </div>
            </div>
          </div>
        </v-col>
      </template>
    </v-row>

    <v-dialog v-model="showPasswordModal" width="400">
      <v-card width="400" class="backgroundColor">
        <v-container fluid>
          <v-text-field
            v-model="password"
            dense
            autocomplete="shared-form-password"
            browser-autocomplete="shared-form-password"
            type="password"
            solo
            flat
            hint="Enter the password"
            persistent-hint
          />

          <div class="text-center">
            <v-btn small color="primary" @click="loadMetaData(); showPasswordModal =false">
              Unlock
            </v-btn>
          </div>
        </v-container>
      </v-card>
    </v-dialog>
  </v-container>
</template>

<script>

import { validationMixin } from 'vuelidate'
import { required, minLength } from 'vuelidate/lib/validators'
import { ErrorMessages, isVirtualCol, RelationTypes, UITypes } from 'nocodb-sdk'
import form from '../mixins/form'
import VirtualHeaderCell from '../components/virtualHeaderCell'
import HeaderCell from '../components/headerCell'
import VirtualCell from '../components/virtualCell'
import EditableCell from '../components/editableCell'
import { SqlUI } from '../../../../helpers/sqlUi'

export default {
  name: 'XcForm',
  components: {
    EditableCell,
    VirtualCell,
    HeaderCell,
    VirtualHeaderCell
  },
  mixins: [form, validationMixin],
  data() {
    return {
      viewMeta: null,
      view: {},
      active: null,
      loading: false,
      showPasswordModal: false,
      password: '',
      submitting: false,
      submitted: false,
      client: null,
      meta: null,
      columns: [],
      query_params: {},
      localParams: {},
      localState: {},
      dbAlias: '',
      virtual: {},
      metas: {},
      secondsRemain: null,
      notFound: false
    }
  },
  computed: {

    sqlUiLoc() {
      // todo: replace with correct client
      return this.client && SqlUI.create({ client: this.client })
    }
  },
  watch: {
    submitted(val) {
      if (val && this.view.show_blank_form) {
        this.secondsRemain = 5
        const intvl = setInterval(() => {
          if (--this.secondsRemain < 0) {
            this.submitted = false
            clearInterval(intvl)
          }
        }, 1000)
      }
    }
  },
  async mounted() {
    await this.loadMetaData()
  },
  methods: {
    isVirtualCol,
    async loadMetaData() {
      this.loading = true
      try {
<<<<<<< HEAD
        // eslint-disable-next-line camelcase
        const {
          meta,
          // model_name,
          client,
          query_params: qp,
          db_alias: dbAlias,
          relatedTableMetas
        } = await this.$store.dispatch('sqlMgr/ActSqlOp', [null, 'sharedViewGet', {
          view_id: this.$route.params.id,
          password: this.password
        }])
        this.client = client
        this.meta = meta
        this.query_params = qp
        this.dbAlias = dbAlias
        this.metas = relatedTableMetas

        const showFields = this.query_params.showFields || {}
        let fields = this.query_params.fieldsOrder || []
        if (!fields.length) {
          fields = Object.keys(showFields)
        }
        // eslint-disable-next-line camelcase

        let columns = this.meta.columns
        if (this.meta && this.meta.v) {
          columns = [...columns, ...this.meta.v.map(v => ({ ...v, virtual: 1 }))]
        }

        {
          const _ref = {}
          columns.forEach((c) => {
            if (c.virtual && c.bt) {
              c.prop = `${c._cn}Read`
            }
            if (c.virtual && c.mm) {
              c.prop = `${c.mm.rtn}MMList`
            }
            if (c.virtual && c.hm) {
              c.prop = `${c._cn}List`
            }

            // if (c.virtual && c.lk) {
            //   c.alias = `${c.lk._lcn} (from ${c.lk._ltn})`
            // } else {
            c.alias = c._cn
            // }
            if (c.alias in _ref) {
              c.alias += _ref[c.alias]++
            } else {
              _ref[c.alias] = 1
            }
          })
        }
        // this.modelName = model_name
        this.columns = columns.filter(c => showFields[c.alias]).sort((a, b) => fields.indexOf(a.alias) - fields.indexOf(b.alias))

        this.localParams = (this.query_params.extraViewParams && this.query_params.extraViewParams.formParams) || {}
=======
        this.viewMeta = (await this.$api.public.sharedViewMetaGet(this.$route.params.id, {
          headers: { 'xc-password': this.password }
        }))

        this.view = this.viewMeta.view
        this.meta = this.viewMeta.model
        this.metas = this.viewMeta.relatedMetas
        this.columns = this.meta.columns.filter(c => c.show)
        this.client = this.viewMeta.client
>>>>>>> 7374f758
      } catch (e) {
        if (e.response && e.response.status === 404) {
          this.notFound = true
        } else if (await this._extractSdkResponseErrorMsg(e) === ErrorMessages.INVALID_SHARED_VIEW_PASSWORD) {
          this.showPasswordModal = true
        }
      }

      this.loadingData = false
    },
    async save() {
      try {
        this.$v.$touch()
        if (this.$v.localState.$invalid || this.$v.virtual.$invalid) {
          this.$toast.error('Provide values of all required field').goAway(3000)
          return
        }

        this.submitting = true
        const data = { ...this.localState, ...this.virtual }
        const attachment = {}

        for (const col of this.meta.columns) {
          if (col.uidt === UITypes.Attachment) {
            attachment[`_${col.title}`] = data[col.title]
            delete data[col.title]
          }
        }

        await this.$api.public.dataCreate(this.$route.params.id, {
          data,
          ...attachment
        }, {
          headers: { 'xc-password': this.password }
        })

        this.virtual = {}
        this.localState = {}

        this.submitted = true

        this.$toast.success(this.view.success_msg || 'Saved successfully.', {
          position: 'bottom-right'
        }).goAway(3000)
      } catch
      (e) {
        console.log(e)
        this.$toast.error(`Failed to update row : ${e.message}`).goAway(3000)
      }
      this.submitting = false
    },
    updateCol(_, column, id) {
      this.$set(this.localState, column, id)
    }
  },

  validations() {
    const obj = {
      localState: {},
      virtual: {}
    }
    for (const column of this.columns) {
      // if (!this.localParams || !this.localParams.fields || !this.localParams.fields[column.alias]) {
      //   continue
      // }
      if (!isVirtualCol(column) && (((column.rqd || column.notnull) && !column.cdf) || (column.pk && !(column.ai || column.cdf)) || column.required)) {
        obj.localState[column.title] = { required }
      } else if (column.uidt === UITypes.LinkToAnotherRecord && column.colOptions && column.colOptions.type === RelationTypes.BELONGS_TO) {
        const col = this.meta.columns.find(c => c.id === column.colOptions.fk_child_column_id)

        if ((col && col.rqd && !col.cdf) || column.required) {
          obj.localState[col.title] = { required }
        }
      } else if (isVirtualCol(column) && column.required) {
        obj.virtual[column.title] = {
          minLength: minLength(1),
          required
        }
      }
    }
    return obj
  }
}
</script>

<style scoped lang="scss">
.nc-form-wrapper {
  max-width: 800px;
  margin: 0 auto;
}

.nc-form-wrapper {
  border-radius: 4px;

  .nc-form {
    position: relative;
    border-radius: 4px;
    z-index: 2;
    background: var(--v-backgroundColorDefault-base);
    width: 80%;
    max-width: 600px;
    margin: 0 auto;
    margin-top: -100px;
  }
}

.nc-field-wrapper {

  &.active-row {
    border-radius: 4px;
    border: 1px solid var(--v-backgroundColor-darken1);
  }

  position: relative;

  .nc-field-remove-icon {
    opacity: 0;
    position: absolute;
    right: 10px;
    top: 10px;
    transition: 200ms opacity;
    z-index: 9
  }

  &.nc-editable:hover {
    background: var(--v-backgroundColor-base);

    .nc-field-remove-icon {
      opacity: 1;
    }
  }
}

.row-col > label {
  color: grey;
  font-weight: 700;
}

.row-col:focus > label, .active-row > label {
  color: var(--v-primary-base);
}

.title.text-center {
  white-space: nowrap;
  overflow: hidden;
  text-overflow: ellipsis;
}

::v-deep {

  .nc-hint {
    padding-left: 3px;
  }

  .nc-required-switch, .nc-switch {
    .v-input--selection-controls__input {
      transform: scale(0.65) !important;
    }
  }

  .v-breadcrumbs__item:nth-child(odd) {
    font-size: .72rem;
    color: grey;
  }

  .v-breadcrumbs li:nth-child(even) {
    padding: 0 6px;
    font-size: .72rem;
    color: var(--v-textColor-base);
  }

  .comment-icon {
    position: absolute;
    right: 60px;
    bottom: 60px;
  }

  .nc-field-wrapper {

    //.required {
    //  & > input,
    //  .xc-input > input,
    //  .xc-input .v-input__slot input,
    //  .xc-input > div > input,
    //  & > select,
    //  .xc-input > select,
    //  textarea:not(.inputarea) {
    //    border: 1px solid rgba(255, 0, 0, 0.98);
    //    border-radius: 4px;
    //    background: var(--v-backgroundColorDefault-base);
    //  }
    //}

    div > input,
    div > .xc-input > input,
    div > .xc-input > div > input,
    div > select,
    div > .xc-input > select,
    div textarea:not(.inputarea) {
      border: 1px solid #7f828b33;
      padding: 1px 5px;
      font-size: .8rem;
      border-radius: 4px;
      min-height: 44px;

      &:focus {
        border: 1px solid var(--v-primary-base);
      }

      &:hover:not(:focus) {
        box-shadow: 0 0 2px dimgrey;
      }

      background: var(--v-backgroundColorDefault-base);
    }

    .v-input__slot {
      padding: 0 !important;
    }
  }
}

.nc-meta-inputs {
  //width: 400px;
  min-height: 40px;
  border-radius: 4px;
  //display: flex;
  //align-items: center;
  //justify-content: center;

  &:hover {
    background: var(--v-backgroundColor-base);
  }

  &:active, &:focus {
    border: 1px solid #7f828b33;
  }
}

.nc-drag-n-drop-to-hide, .nc-drag-n-drop-to-show {
  border: 2px dashed #c4c4c4;
  border-radius: 4px;
  font-size: .62rem;

  color: grey
}

.nc-form-left-nav {
  max-height: 100%;
}

.required > div > label + * {
  //border: 1px solid red;
  border-radius: 4px;
  background: var(--v-backgroundColorDefault-base);
}

.nc-form-banner {
  width: 100%;
  height: 200px;
  display: flex;
  align-items: center;
  justify-content: center;
  border-top-left-radius: 4px;
  border-top-right-radius: 4px;
  padding-bottom: 100px;

  .nc-form-logo {
    border-top-left-radius: 4px;
    border-top-right-radius: 4px;
    height: 100px;
    display: flex;
    align-items: center;
    justify-content: flex-start;
    width: 70%;
    padding: 0 20px;
    background: var(--v-backgroundColorDefault-base);

    .nc-form-add-logo {
      border-radius: 4px;
      color: grey;
      border: 2px dashed var(--v-backgroundColor-darken1);
      padding: 15px 15px;
    }
  }
}
</style>

<!--
/**
 * @copyright Copyright (c) 2021, Xgene Cloud Ltd
 *
 * @author Naveen MR <oof1lab@gmail.com>
 * @author Pranav C Balan <pranavxc@gmail.com>
 *
 * @license GNU AGPL version 3 or any later version
 *
 * This program is free software: you can redistribute it and/or modify
 * it under the terms of the GNU Affero General Public License as
 * published by the Free Software Foundation, either version 3 of the
 * License, or (at your option) any later version.
 *
 * This program is distributed in the hope that it will be useful,
 * but WITHOUT ANY WARRANTY; without even the implied warranty of
 * MERCHANTABILITY or FITNESS FOR A PARTICULAR PURPOSE.  See the
 * GNU Affero General Public License for more details.
 *
 * You should have received a copy of the GNU Affero General Public License
 * along with this program. If not, see <http://www.gnu.org/licenses/>.
 *
 */
--><|MERGE_RESOLUTION|>--- conflicted
+++ resolved
@@ -297,67 +297,6 @@
     async loadMetaData() {
       this.loading = true
       try {
-<<<<<<< HEAD
-        // eslint-disable-next-line camelcase
-        const {
-          meta,
-          // model_name,
-          client,
-          query_params: qp,
-          db_alias: dbAlias,
-          relatedTableMetas
-        } = await this.$store.dispatch('sqlMgr/ActSqlOp', [null, 'sharedViewGet', {
-          view_id: this.$route.params.id,
-          password: this.password
-        }])
-        this.client = client
-        this.meta = meta
-        this.query_params = qp
-        this.dbAlias = dbAlias
-        this.metas = relatedTableMetas
-
-        const showFields = this.query_params.showFields || {}
-        let fields = this.query_params.fieldsOrder || []
-        if (!fields.length) {
-          fields = Object.keys(showFields)
-        }
-        // eslint-disable-next-line camelcase
-
-        let columns = this.meta.columns
-        if (this.meta && this.meta.v) {
-          columns = [...columns, ...this.meta.v.map(v => ({ ...v, virtual: 1 }))]
-        }
-
-        {
-          const _ref = {}
-          columns.forEach((c) => {
-            if (c.virtual && c.bt) {
-              c.prop = `${c._cn}Read`
-            }
-            if (c.virtual && c.mm) {
-              c.prop = `${c.mm.rtn}MMList`
-            }
-            if (c.virtual && c.hm) {
-              c.prop = `${c._cn}List`
-            }
-
-            // if (c.virtual && c.lk) {
-            //   c.alias = `${c.lk._lcn} (from ${c.lk._ltn})`
-            // } else {
-            c.alias = c._cn
-            // }
-            if (c.alias in _ref) {
-              c.alias += _ref[c.alias]++
-            } else {
-              _ref[c.alias] = 1
-            }
-          })
-        }
-        // this.modelName = model_name
-        this.columns = columns.filter(c => showFields[c.alias]).sort((a, b) => fields.indexOf(a.alias) - fields.indexOf(b.alias))
-
-        this.localParams = (this.query_params.extraViewParams && this.query_params.extraViewParams.formParams) || {}
-=======
         this.viewMeta = (await this.$api.public.sharedViewMetaGet(this.$route.params.id, {
           headers: { 'xc-password': this.password }
         }))
@@ -367,7 +306,6 @@
         this.metas = this.viewMeta.relatedMetas
         this.columns = this.meta.columns.filter(c => c.show)
         this.client = this.viewMeta.client
->>>>>>> 7374f758
       } catch (e) {
         if (e.response && e.response.status === 404) {
           this.notFound = true
