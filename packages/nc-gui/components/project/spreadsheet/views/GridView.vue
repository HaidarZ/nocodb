--- conflicted
+++ resolved
@@ -655,14 +655,9 @@
             switch (e.keyCode) {
               // copy - ctrl/cmd +c
               case 67:
-<<<<<<< HEAD
-                copyTextToClipboard(rowObj[columnObj.title] || '');
-                break;
-=======
                 this.$toast.info('Copied to clipboard').goAway(2000)
                 copyTextToClipboard(rowObj[columnObj.title] || '')
                 break
->>>>>>> 832539ec
               // // paste ctrl/cmd + v
               // case 86: {
               //   const text = await navigator.clipboard.readText()
