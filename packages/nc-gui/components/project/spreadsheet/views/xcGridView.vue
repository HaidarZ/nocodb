--- conflicted
+++ resolved
@@ -246,11 +246,7 @@
               :is-public="isPublicView"
               :view-id="viewId"
               @save="editEnabled = {}; onCellValueChange(col, row, columnObj, true);"
-<<<<<<< HEAD
-              @cancel="editEnabled = {};"
-=======
               @cancel="editEnabled = {}"
->>>>>>> a694ba17
               @update="onCellValueChange(col, row, columnObj, false)"
               @blur="onCellValueChange(col, row, columnObj, true)"
               @input="unsaved = true"
