<script lang="ts" setup>
import type { ColumnType, TableType, ViewType } from 'nocodb-sdk'
import { UITypes, isVirtualCol } from 'nocodb-sdk'
import {
  ActiveViewInj,
  CellUrlDisableOverlayInj,
  ChangePageInj,
  FieldsInj,
  IsFormInj,
  IsGalleryInj,
  IsGridInj,
  IsLockedInj,
  MetaInj,
  OpenNewRecordFormHookInj,
  PaginationDataInj,
  ReadonlyInj,
  ReloadRowDataHookInj,
  ReloadViewDataHookInj,
  computed,
  createEventHook,
  extractPkFromRow,
  inject,
  isColumnRequiredAndNull,
  message,
  onBeforeUnmount,
  onClickOutside,
  onMounted,
  provide,
  ref,
  useEventListener,
  useGridViewColumnWidth,
  useI18n,
  useMetas,
  useMultiSelect,
  useRoute,
  useSmartsheetStoreOrThrow,
  useUIPermission,
  useViewData,
  watch,
} from '#imports'
import type { Row } from '~/lib'
import { NavigateDir } from '~/lib'

const { t } = useI18n()

const meta = inject(MetaInj, ref())

const view = inject(ActiveViewInj, ref())

// keep a root fields variable and will get modified from
// fields menu and get used in grid and gallery
const fields = inject(FieldsInj, ref([]))
const readOnly = inject(ReadonlyInj, false)
const isLocked = inject(IsLockedInj, ref(false))

const reloadViewDataHook = inject(ReloadViewDataHookInj, createEventHook())
const openNewRecordFormHook = inject(OpenNewRecordFormHookInj, createEventHook())

const { isUIAllowed } = useUIPermission()
const hasEditPermission = $computed(() => isUIAllowed('xcDatatableEditable'))

const route = useRoute()
const router = useRouter()

// todo: get from parent ( inject or use prop )
const isView = false

let editEnabled = $ref(false)

const { xWhere, isPkAvail, cellRefs, isSqlView } = useSmartsheetStoreOrThrow()

const visibleColLength = $computed(() => fields.value?.length)

const addColumnDropdown = ref(false)

const _contextMenu = ref(false)
const contextMenu = computed({
  get: () => _contextMenu.value,
  set: (val) => {
    if (hasEditPermission) {
      _contextMenu.value = val
    }
  },
})

const contextMenuTarget = ref<{ row: number; col: number } | null>(null)
const expandedFormDlg = ref(false)
const expandedFormRow = ref<Row>()
const expandedFormRowState = ref<Record<string, any>>()
const tbodyEl = ref<HTMLElement>()

const {
  isLoading,
  loadData,
  paginationData,
  formattedData: data,
  updateOrSaveRow,
  changePage,
  addEmptyRow,
  deleteRow,
  deleteSelectedRows,
  selectedAllRecords,
  removeRowIfNew,
} = useViewData(meta, view, xWhere)

const { getMeta } = useMetas()

const { loadGridViewColumns, updateWidth, resizingColWidth, resizingCol } = useGridViewColumnWidth(view)

const { selectCell, selectBlock, selectedRange, clearRangeRows, startSelectRange, selected } = useMultiSelect(
  fields,
  data,
  $$(editEnabled),
  isPkAvail,
  clearCell,
  makeEditable,
  () => {
    if (selected.row !== null && selected.col !== null) {
      // get active cell
      const td = tbodyEl.value?.querySelectorAll('tr')[selected.row]?.querySelectorAll('td')[selected.col + 1]
      if (!td) return
      // scroll into the active cell
      td.scrollIntoView({
        behavior: 'smooth',
        block: 'nearest',
        inline: 'nearest',
      })
    }
  },
)

onMounted(loadGridViewColumns)

provide(IsFormInj, ref(false))

provide(IsGalleryInj, ref(false))

provide(IsGridInj, ref(true))

provide(PaginationDataInj, paginationData)

provide(ChangePageInj, changePage)

provide(ReadonlyInj, !hasEditPermission)

const disableUrlOverlay = ref(false)
provide(CellUrlDisableOverlayInj, disableUrlOverlay)

const showLoading = ref(true)

const skipRowRemovalOnCancel = ref(false)

const expandForm = (row: Row, state?: Record<string, any>, fromToolbar = false) => {
  const rowId = extractPkFromRow(row.row, meta.value?.columns as ColumnType[])

  if (rowId) {
    router.push({
      query: {
        ...route.query,
        rowId,
      },
    })
  } else {
    expandedFormRow.value = row
    expandedFormRowState.value = state
    expandedFormDlg.value = true
    skipRowRemovalOnCancel.value = !fromToolbar
  }
}

const onresize = (colID: string, event: any) => {
  updateWidth(colID, event.detail)
}

const onXcResizing = (cn: string, event: any) => {
  resizingCol.value = cn
  resizingColWidth.value = event.detail
}

defineExpose({
  loadData,
})

// reset context menu target on hide
watch(contextMenu, () => {
  if (!contextMenu.value) {
    contextMenuTarget.value = null
  }
})

const rowRefs = $ref<any[]>()

async function clearCell(ctx: { row: number; col: number }) {
  const rowObj = data.value[ctx.row]
  const columnObj = fields.value[ctx.col]

  if (isVirtualCol(columnObj)) {
    await rowRefs[ctx.row]!.clearLTARCell(columnObj)
    return
  }

  rowObj.row[columnObj.title] = null
  // update/save cell value
  await updateOrSaveRow(rowObj, columnObj.title)
}

function makeEditable(row: Row, col: ColumnType) {
  if (!hasEditPermission || editEnabled || isView) {
    return
  }

  if (!isPkAvail.value && !row.rowMeta.new) {
    // Update not allowed for table which doesn't have primary Key
    message.info(t('msg.info.updateNotAllowedWithoutPK'))
    return
  }

  if (col.ai) {
    // Auto Increment field is not editable
    message.info(t('msg.info.autoIncFieldNotEditable'))
    return
  }

  if (col.pk && !row.rowMeta.new) {
    // Editing primary key not supported
    message.info(t('msg.info.editingPKnotSupported'))
    return
  }

  return (editEnabled = true)
}

const copyValue = async (ctx: { row: number; col: number }) => {
  const rowObj = data.value[ctx.row]
  const columnObj = fields.value[ctx.col]

  await copy(rowObj.row[columnObj.title] || '')

  message.success(t('msg.info.copiedToClipboard'))
}

/** handle keypress events */
<<<<<<< HEAD
const onKeyDown = async (e: KeyboardEvent) => {
  if (e.key === 'Alt') {
    disableUrlOverlay.value = true
    return
  }
  if (selected.row === null || selected.col === null) return
  /** on tab key press navigate through cells */
  switch (e.key) {
    case 'Tab':
      e.preventDefault()
      if (e.shiftKey) {
        if (selected.col > 0) {
          selected.col--
        } else if (selected.row > 0) {
          selected.row--
          selected.col = visibleColLength - 1
        }
      } else {
        if (selected.col < visibleColLength - 1) {
          selected.col++
        } else if (selected.row < data.value.length - 1) {
          selected.row++
          selected.col = 0
        }
      }
      break
    /** on enter key press make cell editable */
    case 'Enter':
      e.preventDefault()
      makeEditable(data.value[selected.row], fields.value[selected.col])
      break
    /** on delete key press clear cell */
    case 'Delete':
      if (!editEnabled) {
        e.preventDefault()
        await clearCell(selected as { row: number; col: number })
      }
      break
    /** on arrow key press navigate through cells */
    case 'ArrowRight':
      e.preventDefault()
      if (selected.col < visibleColLength - 1) selected.col++
      break
    case 'ArrowLeft':
      e.preventDefault()
      if (selected.col > 0) selected.col--
      break
    case 'ArrowUp':
      e.preventDefault()
      if (selected.row > 0) selected.row--
      break
    case 'ArrowDown':
      e.preventDefault()
      if (selected.row < data.value.length - 1) selected.row++
      break
    default:
      {
        const rowObj = data.value[selected.row]
        const columnObj = fields.value[selected.col]

        if ((!editEnabled && e.metaKey) || e.ctrlKey) {
          switch (e.keyCode) {
            // copy - ctrl/cmd +c
            case 67:
              await copyValue({ row: selected.row, col: selected.col })
              break
          }
        }

        if (editEnabled || e.ctrlKey || e.altKey || e.metaKey) {
          return
        }

        /** on letter key press make cell editable and empty */
        if (e?.key?.length === 1) {
          if (!isPkAvail && !rowObj.rowMeta.new) {
            // Update not allowed for table which doesn't have primary Key
            return message.info(t('msg.info.updateNotAllowedWithoutPK'))
          }
          if (makeEditable(rowObj, columnObj)) {
            rowObj.row[columnObj.title] = ''
          }
          // editEnabled = true
        }
      }
      break
  }
}
const onKeyUp = async (e: KeyboardEvent) => {
=======
useEventListener(document, 'keyup', async (e: KeyboardEvent) => {
>>>>>>> 2d715a91
  if (e.key === 'Alt') {
    disableUrlOverlay.value = false
  }
})

/** On clicking outside of table reset active cell  */
const smartTable = ref(null)
onClickOutside(smartTable, () => {
  clearRangeRows()
  if (selected.col === null) return

  const activeCol = fields.value[selected.col]

  if (editEnabled && (isVirtualCol(activeCol) || activeCol.uidt === UITypes.JSON)) return

  selected.row = null
  selected.col = null
})

const onNavigate = (dir: NavigateDir) => {
  if (selected.row === null || selected.col === null) return
  switch (dir) {
    case NavigateDir.NEXT:
      if (selected.row < data.value.length - 1) {
        selected.row++
      } else {
        editEnabled = false
      }
      break
    case NavigateDir.PREV:
      if (selected.row > 0) {
        selected.row--
      } else {
        editEnabled = false
      }
      break
  }
}

const showContextMenu = (e: MouseEvent, target?: { row: number; col: number }) => {
  if (isSqlView.value) return
  e.preventDefault()
  if (target) {
    contextMenuTarget.value = target
  }
}

const saveOrUpdateRecords = async (args: { metaValue?: TableType; viewMetaValue?: ViewType; data?: any } = {}) => {
  let index = -1
  for (const currentRow of args.data || data.value) {
    index++
    /** if new record save row and save the LTAR cells */
    if (currentRow.rowMeta.new) {
      const syncLTARRefs = rowRefs[index]!.syncLTARRefs
      const savedRow = await updateOrSaveRow(currentRow, '', {}, args)
      await syncLTARRefs(savedRow, args)
      currentRow.rowMeta.changed = false
      continue
    }
    /** if existing row check updated cell and invoke update method */
    if (currentRow.rowMeta.changed) {
      currentRow.rowMeta.changed = false
      for (const field of (args.metaValue || meta.value)?.columns ?? []) {
        if (isVirtualCol(field)) continue
        if (currentRow.row[field.title!] !== currentRow.oldRow[field.title!]) {
          await updateOrSaveRow(currentRow, field.title!, args)
        }
      }
    }
  }
}

async function reloadViewDataHandler(shouldShowLoading: boolean | void) {
  // set value if spinner should be hidden
  showLoading.value = !!shouldShowLoading
  await loadData()
  // reset to default (showing spinner on load)
  showLoading.value = true
}

async function openNewRecordHandler() {
  const newRow = addEmptyRow()
  expandForm(newRow, undefined, true)
}

reloadViewDataHook?.on(reloadViewDataHandler)
openNewRecordFormHook?.on(openNewRecordHandler)

onBeforeUnmount(() => {
  /** save/update records before unmounting the component */
  saveOrUpdateRecords()

  // reset hooks
  reloadViewDataHook?.off(reloadViewDataHandler)
  openNewRecordFormHook?.off(openNewRecordHandler)
})

const expandedFormOnRowIdDlg = computed({
  get() {
    return !!route.query.rowId
  },
  set(val) {
    if (!val)
      router.push({
        query: {
          ...route.query,
          rowId: undefined,
        },
      })
  },
})

// reload table data reload hook as fallback to rowdatareload
provide(ReloadRowDataHookInj, reloadViewDataHook)

// trigger initial data load in grid
// reloadViewDataHook.trigger()

watch(
  view,
  async (next, old) => {
    if (next && next.id !== old?.id) {
      // whenever tab changes or view changes save any unsaved data
      if (old?.id) {
        const oldMeta = await getMeta(old.fk_model_id!)
        if (oldMeta) {
          await saveOrUpdateRecords({
            viewMetaValue: old,
            metaValue: oldMeta as TableType,
            data: data.value,
          })
        }
      }
      await loadData()
    }
  },
  { immediate: true },
)
</script>

<template>
  <div class="relative flex flex-col h-full min-h-0 w-full">
    <general-overlay :model-value="isLoading" inline transition class="!bg-opacity-15">
      <div class="flex items-center justify-center h-full w-full !bg-white !bg-opacity-85 z-1000">
        <a-spin size="large" />
      </div>
    </general-overlay>

    <div class="nc-grid-wrapper min-h-0 flex-1 scrollbar-thin-dull">
      <a-dropdown
        v-model:visible="contextMenu"
        :trigger="isSqlView ? [] : ['contextmenu']"
        overlay-class-name="nc-dropdown-grid-context-menu"
      >
        <table
          ref="smartTable"
          class="xc-row-table nc-grid backgroundColorDefault !h-auto bg-white"
          @contextmenu="showContextMenu"
        >
          <thead>
            <tr class="nc-grid-header border-1 bg-gray-100 sticky top[-1px]">
              <th>
                <div class="w-full h-full bg-gray-100 flex min-w-[70px] pl-5 pr-1 items-center">
                  <template v-if="!readOnly">
                    <div class="nc-no-label text-gray-500" :class="{ hidden: selectedAllRecords }">#</div>
                    <div
                      :class="{ hidden: !selectedAllRecords, flex: selectedAllRecords }"
                      class="nc-check-all w-full items-center"
                    >
                      <a-checkbox v-model:checked="selectedAllRecords" />

                      <span class="flex-1" />
                    </div>
                  </template>
                  <template v-else>
                    <div class="text-gray-500">#</div>
                  </template>
                </div>
              </th>
              <th
                v-for="col in fields"
                :key="col.title"
                v-xc-ver-resize
                :data-col="col.id"
                :data-title="col.title"
                @xcresize="onresize(col.id, $event)"
                @xcresizing="onXcResizing(col.title, $event)"
                @xcresized="resizingCol = null"
              >
                <div class="w-full h-full bg-gray-100 flex items-center">
                  <LazySmartsheetHeaderVirtualCell v-if="isVirtualCol(col)" :column="col" :hide-menu="readOnly" />

                  <LazySmartsheetHeaderCell v-else :column="col" :hide-menu="readOnly" />
                </div>
              </th>
              <th
                v-if="!readOnly && !isLocked && isUIAllowed('add-column') && !isSqlView"
                v-e="['c:column:add']"
                class="cursor-pointer"
                @click.stop="addColumnDropdown = true"
              >
                <a-dropdown
                  v-model:visible="addColumnDropdown"
                  :trigger="['click']"
                  overlay-class-name="nc-dropdown-grid-add-column"
                >
                  <div class="h-full w-[60px] flex items-center justify-center">
                    <MdiPlus class="text-sm nc-column-add" />
                  </div>

                  <template #overlay>
                    <SmartsheetColumnEditOrAddProvider
                      v-if="addColumnDropdown"
                      @submit="addColumnDropdown = false"
                      @cancel="addColumnDropdown = false"
                      @click.stop
                      @keydown.stop
                    />
                  </template>
                </a-dropdown>
              </th>
            </tr>
          </thead>
          <!-- this prevent select text from field if not in edit mode -->
          <tbody ref="tbodyEl" @selectstart.prevent>
            <LazySmartsheetRow v-for="(row, rowIndex) of data" ref="rowRefs" :key="rowIndex" :row="row">
              <template #default="{ state }">
                <tr class="nc-grid-row">
                  <td key="row-index" class="caption nc-grid-cell pl-5 pr-1">
                    <div class="items-center flex gap-1 min-w-[55px]">
                      <div
                        v-if="!readOnly || !isLocked"
                        class="nc-row-no text-xs text-gray-500"
                        :class="{ toggle: !readOnly, hidden: row.rowMeta.selected }"
                      >
                        {{ rowIndex + 1 }}
                      </div>
                      <div
                        v-if="!readOnly"
                        :class="{ hidden: !row.rowMeta.selected, flex: row.rowMeta.selected }"
                        class="nc-row-expand-and-checkbox"
                      >
                        <a-checkbox v-model:checked="row.rowMeta.selected" />
                      </div>
                      <span class="flex-1" />
                      <div v-if="!readOnly && !isLocked" class="nc-expand" :class="{ 'nc-comment': row.rowMeta?.commentCount }">
                        <span
                          v-if="row.rowMeta?.commentCount"
                          class="py-1 px-3 rounded-full text-xs cursor-pointer select-none transform hover:(scale-110)"
                          :style="{ backgroundColor: enumColor.light[row.rowMeta.commentCount % enumColor.light.length] }"
                          @click="expandForm(row, state)"
                        >
                          {{ row.rowMeta.commentCount }}
                        </span>
                        <div
                          v-else
                          class="cursor-pointer flex items-center border-1 active:ring rounded p-1 hover:(bg-primary bg-opacity-10)"
                        >
                          <MdiArrowExpand
                            v-e="['c:row-expand']"
                            class="select-none transform hover:(text-accent scale-120) nc-row-expand"
                            @click="expandForm(row, state)"
                          />
                        </div>
                      </div>
                    </div>
                  </td>
                  <td
                    v-for="(columnObj, colIndex) of fields"
                    :ref="cellRefs.set"
                    :key="columnObj.id"
                    class="cell relative cursor-pointer nc-grid-cell"
                    :class="{
                      'active':
                        (hasEditPermission && selected.col === colIndex && selected.row === rowIndex) ||
                        (hasEditPermission && selectedRange(rowIndex, colIndex)),
                      'nc-required-cell': isColumnRequiredAndNull(columnObj, row.row),
                    }"
                    :data-key="rowIndex + columnObj.id"
                    :data-col="columnObj.id"
                    :data-title="columnObj.title"
                    @click="selectCell(rowIndex, colIndex)"
                    @dblclick="makeEditable(row, columnObj)"
                    @mousedown="startSelectRange($event, rowIndex, colIndex)"
                    @mouseover="selectBlock(rowIndex, colIndex)"
                    @contextmenu="showContextMenu($event, { row: rowIndex, col: colIndex })"
                  >
                    <div class="w-full h-full">
                      <LazySmartsheetVirtualCell
                        v-if="isVirtualCol(columnObj)"
                        v-model="row.row[columnObj.title]"
                        :column="columnObj"
                        :active="selected.col === colIndex && selected.row === rowIndex"
                        :row="row"
                        @navigate="onNavigate"
                      />

                      <LazySmartsheetCell
                        v-else
                        v-model="row.row[columnObj.title]"
                        :column="columnObj"
                        :edit-enabled="
                          !!hasEditPermission && !!editEnabled && selected.col === colIndex && selected.row === rowIndex
                        "
                        :row-index="rowIndex"
                        :active="selected.col === colIndex && selected.row === rowIndex"
                        @update:edit-enabled="editEnabled = false"
                        @save="updateOrSaveRow(row, columnObj.title, state)"
                        @navigate="onNavigate"
                        @cancel="editEnabled = false"
                      />
                    </div>
                  </td>
                </tr>
              </template>
            </LazySmartsheetRow>

            <tr v-if="!isView && !isLocked && hasEditPermission && !isSqlView">
              <td
                v-e="['c:row:add:grid-bottom']"
                :colspan="visibleColLength + 1"
                class="text-left pointer nc-grid-add-new-cell cursor-pointer"
                @click="addEmptyRow()"
              >
                <div class="px-2 w-full flex items-center text-gray-500">
                  <MdiPlus class="text-pint-500 text-xs ml-2 text-primary" />

                  <span class="ml-1">
                    {{ $t('activity.addRow') }}
                  </span>
                </div>
              </td>
            </tr>
          </tbody>
        </table>

        <template v-if="!isLocked && hasEditPermission" #overlay>
          <a-menu class="shadow !rounded !py-0" @click="contextMenu = false">
            <a-menu-item v-if="contextMenuTarget" @click="deleteRow(contextMenuTarget.row)">
              <div v-e="['a:row:delete']" class="nc-project-menu-item">
                <!-- Delete Row -->
                {{ $t('activity.deleteRow') }}
              </div>
            </a-menu-item>

            <a-menu-item @click="deleteSelectedRows">
              <div v-e="['a:row:delete-bulk']" class="nc-project-menu-item">
                <!-- Delete Selected Rows -->
                {{ $t('activity.deleteSelectedRow') }}
              </div>
            </a-menu-item>

            <!--            Clear cell -->
            <a-menu-item
              v-if="
                contextMenuTarget &&
                (fields[contextMenuTarget.col].uidt === UITypes.LinkToAnotherRecord ||
                  !isVirtualCol(fields[contextMenuTarget.col]))
              "
              @click="clearCell(contextMenuTarget)"
            >
              <div v-e="['a:row:clear']" class="nc-project-menu-item">{{ $t('activity.clearCell') }}</div>
            </a-menu-item>

            <a-menu-item v-if="contextMenuTarget" @click="addEmptyRow(contextMenuTarget.row + 1)">
              <div v-e="['a:row:insert']" class="nc-project-menu-item">
                <!-- Insert New Row -->
                {{ $t('activity.insertRow') }}
              </div>
            </a-menu-item>

            <a-menu-item v-if="contextMenuTarget" @click="copyValue(contextMenuTarget)">
              <div v-e="['a:row:copy']" class="nc-project-menu-item">
                <!-- Copy -->
                {{ $t('general.copy') }}
              </div>
            </a-menu-item>
          </a-menu>
        </template>
      </a-dropdown>
    </div>

    <LazySmartsheetPagination />

    <Suspense>
      <LazySmartsheetExpandedForm
        v-if="expandedFormRow && expandedFormDlg"
        v-model="expandedFormDlg"
        :row="expandedFormRow"
        :state="expandedFormRowState"
        :meta="meta"
        :view="view"
        @update:model-value="!skipRowRemovalOnCancel && removeRowIfNew(expandedFormRow)"
      />
    </Suspense>

    <Suspense>
      <LazySmartsheetExpandedForm
        v-if="expandedFormOnRowIdDlg"
        :key="route.query.rowId"
        v-model="expandedFormOnRowIdDlg"
        :row="{ row: {}, oldRow: {}, rowMeta: {} }"
        :meta="meta"
        :row-id="route.query.rowId"
        :view="view"
      />
    </Suspense>
  </div>
</template>

<style scoped lang="scss">
.nc-grid-wrapper {
  @apply h-full w-full overflow-auto;

  td,
  th {
    min-height: 41px !important;
    height: 41px !important;
    position: relative;
  }

  td:not(:first-child) > div {
    overflow: hidden;
    @apply flex items-center h-auto px-1;
  }

  table,
  td,
  th {
    @apply !border-1;
    border-collapse: collapse;
  }

  td {
    text-overflow: ellipsis;
  }

  td.active::after,
  td.active::before {
    content: '';
    position: absolute;
    z-index: 3;
    height: calc(100% + 2px);
    width: calc(100% + 2px);
    left: -1px;
    top: -1px;
    pointer-events: none;
  }

  // todo: replace with css variable
  td.active::after {
    @apply border-2 border-solid border-primary;
  }

  td.active::before {
    @apply bg-primary bg-opacity-5;
  }
}

:deep {
  .resizer:hover,
  .resizer:active,
  .resizer:focus {
    // todo: replace with primary color
    @apply bg-blue-500/50;
    cursor: col-resize;
  }
}

.nc-grid-row {
  .nc-row-expand-and-checkbox {
    @apply w-full items-center justify-between;
  }

  .nc-expand {
    &:not(.nc-comment) {
      @apply hidden;
    }

    &.nc-comment {
      display: flex;
    }
  }

  &:hover {
    .nc-row-no.toggle {
      @apply hidden;
    }

    .nc-expand {
      @apply flex;
    }

    .nc-row-expand-and-checkbox {
      @apply flex;
    }
  }
}

.nc-grid-header {
  position: sticky;
  top: -1px;

  @apply z-1;

  &:hover {
    .nc-no-label {
      @apply hidden;
    }

    .nc-check-all {
      @apply flex;
    }
  }
}

tbody tr:hover {
  @apply bg-gray-100 bg-opacity-50;
}

.nc-required-cell {
  box-shadow: inset 0 0 2px #f00;
}
</style><|MERGE_RESOLUTION|>--- conflicted
+++ resolved
@@ -240,99 +240,7 @@
 }
 
 /** handle keypress events */
-<<<<<<< HEAD
-const onKeyDown = async (e: KeyboardEvent) => {
-  if (e.key === 'Alt') {
-    disableUrlOverlay.value = true
-    return
-  }
-  if (selected.row === null || selected.col === null) return
-  /** on tab key press navigate through cells */
-  switch (e.key) {
-    case 'Tab':
-      e.preventDefault()
-      if (e.shiftKey) {
-        if (selected.col > 0) {
-          selected.col--
-        } else if (selected.row > 0) {
-          selected.row--
-          selected.col = visibleColLength - 1
-        }
-      } else {
-        if (selected.col < visibleColLength - 1) {
-          selected.col++
-        } else if (selected.row < data.value.length - 1) {
-          selected.row++
-          selected.col = 0
-        }
-      }
-      break
-    /** on enter key press make cell editable */
-    case 'Enter':
-      e.preventDefault()
-      makeEditable(data.value[selected.row], fields.value[selected.col])
-      break
-    /** on delete key press clear cell */
-    case 'Delete':
-      if (!editEnabled) {
-        e.preventDefault()
-        await clearCell(selected as { row: number; col: number })
-      }
-      break
-    /** on arrow key press navigate through cells */
-    case 'ArrowRight':
-      e.preventDefault()
-      if (selected.col < visibleColLength - 1) selected.col++
-      break
-    case 'ArrowLeft':
-      e.preventDefault()
-      if (selected.col > 0) selected.col--
-      break
-    case 'ArrowUp':
-      e.preventDefault()
-      if (selected.row > 0) selected.row--
-      break
-    case 'ArrowDown':
-      e.preventDefault()
-      if (selected.row < data.value.length - 1) selected.row++
-      break
-    default:
-      {
-        const rowObj = data.value[selected.row]
-        const columnObj = fields.value[selected.col]
-
-        if ((!editEnabled && e.metaKey) || e.ctrlKey) {
-          switch (e.keyCode) {
-            // copy - ctrl/cmd +c
-            case 67:
-              await copyValue({ row: selected.row, col: selected.col })
-              break
-          }
-        }
-
-        if (editEnabled || e.ctrlKey || e.altKey || e.metaKey) {
-          return
-        }
-
-        /** on letter key press make cell editable and empty */
-        if (e?.key?.length === 1) {
-          if (!isPkAvail && !rowObj.rowMeta.new) {
-            // Update not allowed for table which doesn't have primary Key
-            return message.info(t('msg.info.updateNotAllowedWithoutPK'))
-          }
-          if (makeEditable(rowObj, columnObj)) {
-            rowObj.row[columnObj.title] = ''
-          }
-          // editEnabled = true
-        }
-      }
-      break
-  }
-}
-const onKeyUp = async (e: KeyboardEvent) => {
-=======
 useEventListener(document, 'keyup', async (e: KeyboardEvent) => {
->>>>>>> 2d715a91
   if (e.key === 'Alt') {
     disableUrlOverlay.value = false
   }
