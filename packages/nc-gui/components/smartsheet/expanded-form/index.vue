<script setup lang="ts">
import type { TableType, ViewType } from 'nocodb-sdk'
import { UITypes, isSystemColumn, isVirtualCol } from 'nocodb-sdk'
import type { Ref } from 'vue'
import {
  FieldsInj,
  IsFormInj,
  IsKanbanInj,
  MetaInj,
  ReloadRowDataHookInj,
  computedInject,
  createEventHook,
  inject,
  message,
  provide,
  ref,
  toRef,
  useProvideExpandedFormStore,
  useProvideSmartsheetStore,
  useRouter,
  useVModel,
  watch,
} from '#imports'
import type { Row } from '~/lib'

interface Props {
  modelValue?: boolean
  row: Row
  state?: Record<string, any> | null
  meta: TableType
  loadRow?: boolean
  useMetaFields?: boolean
  rowId?: string
  view?: ViewType
}

const props = defineProps<Props>()

const emits = defineEmits(['update:modelValue', 'cancel'])

const row = ref(props.row)

const state = toRef(props, 'state')

const meta = toRef(props, 'meta')

const router = useRouter()

const fields = computedInject(FieldsInj, (_fields) => {
  if (props.useMetaFields) {
    return (meta.value.columns ?? []).filter((col) => !isSystemColumn(col))
  }
  return _fields?.value ?? []
})

const isKanban = inject(IsKanbanInj, ref(false))

provide(MetaInj, meta)

const { commentsDrawer, changedColumns, state: rowState, isNew, loadRow } = useProvideExpandedFormStore(meta, row)

if (props.loadRow) {
  await loadRow()
}

if (props.rowId) {
  try {
    await loadRow(props.rowId)
  } catch (e: any) {
    if (e.response?.status === 404) {
      // todo: i18n
      message.error('Record not found')
      router.replace({ query: {} })
    } else throw e
  }
}

useProvideSmartsheetStore(ref({}) as Ref<ViewType>, meta)

provide(IsFormInj, ref(true))

watch(
  state,
  () => {
    if (state.value) {
      rowState.value = state.value
    } else {
      rowState.value = {}
    }
  },
  { immediate: true },
)

const isExpanded = useVModel(props, 'modelValue', emits, {
  defaultValue: false,
})

const onClose = () => {
  if (row.value?.rowMeta?.new) emits('cancel')
  isExpanded.value = false
}

const reloadParentRowHook = inject(ReloadRowDataHookInj, createEventHook())

// override reload trigger and use it to reload grid and the form itself
const reloadHook = createEventHook()

reloadHook.on(() => {
  reloadParentRowHook?.trigger(false)
  if (isNew.value) return
  loadRow()
})

provide(ReloadRowDataHookInj, reloadHook)

if (isKanban.value) {
  // adding column titles to changedColumns if they are preset
  for (const [k, v] of Object.entries(row.value.row)) {
    if (v) {
      changedColumns.value.add(k)
    }
  }
}

const cellWrapperEl = ref<HTMLElement>()

onMounted(() => {
  setTimeout(() => {
    ;(cellWrapperEl.value?.querySelector('input,select,textarea') as HTMLInputElement)?.focus()
  })
})
</script>

<script lang="ts">
export default {
  name: 'ExpandedForm',
}
</script>

<template>
  <a-drawer
    v-model:visible="isExpanded"
    :footer="null"
    width="min(90vw,1000px)"
    :body-style="{ 'padding': 0, 'display': 'flex', 'flex-direction': 'column' }"
    :closable="false"
    class="nc-drawer-expanded-form"
    :class="{ active: isExpanded }"
  >
    <SmartsheetExpandedFormHeader :view="props.view" @cancel="onClose" />

    <div class="!bg-gray-100 rounded flex-1">
      <div class="flex h-full nc-form-wrapper items-stretch min-h-[max(70vh,100%)]">
        <div class="flex-1 overflow-auto scrollbar-thin-dull nc-form-fields-container">
          <div class="w-[500px] mx-auto">
            <div
              v-for="(col, i) of fields"
              v-show="!isVirtualCol(col) || !isNew || col.uidt === UITypes.LinkToAnotherRecord"
              :key="col.title"
              class="mt-2 py-2"
              :class="`nc-expand-col-${col.title}`"
              :data-testid="`nc-expand-col-${col.title}`"
            >
              <LazySmartsheetHeaderVirtualCell v-if="isVirtualCol(col)" :column="col" />

              <LazySmartsheetHeaderCell v-else :column="col" />

<<<<<<< HEAD
              <div class="relative !bg-white rounded px-1 min-h-[35px] flex items-center mt-2">
=======
              <div
                :ref="i ? null : (el) => (cellWrapperEl = el)"
                class="!bg-white rounded px-1 min-h-[35px] flex items-center mt-2 relative"
              >
>>>>>>> d6817ed7
                <LazySmartsheetVirtualCell v-if="isVirtualCol(col)" v-model="row.row[col.title]" :row="row" :column="col" />

                <LazySmartsheetCell
                  v-else
                  v-model="row.row[col.title]"
                  :column="col"
                  :edit-enabled="true"
                  :active="true"
                  @update:model-value="changedColumns.add(col.title)"
                />
              </div>
            </div>
          </div>
        </div>

        <div v-if="!isNew" class="nc-comments-drawer min-w-0 min-h-full max-h-full" :class="{ active: commentsDrawer }">
          <div class="h-full">
            <LazySmartsheetExpandedFormComments v-if="commentsDrawer" />
          </div>
        </div>
      </div>
    </div>
  </a-drawer>
</template>

<style scoped lang="scss">
:deep(input, select, textarea) {
  @apply !bg-white;
}

:deep(.ant-modal-body) {
  @apply !bg-gray-100;
}

.nc-comments-drawer {
  @apply w-0 transition-width ease-in-out duration-200;
  overflow: hidden;

  &.active {
    @apply w-[250px] border-left-1;
  }
}

.nc-form-wrapper {
  max-height: max(calc(100vh - 65px), 600px);
  height: max-content !important;
}
</style><|MERGE_RESOLUTION|>--- conflicted
+++ resolved
@@ -165,14 +165,10 @@
 
               <LazySmartsheetHeaderCell v-else :column="col" />
 
-<<<<<<< HEAD
-              <div class="relative !bg-white rounded px-1 min-h-[35px] flex items-center mt-2">
-=======
               <div
                 :ref="i ? null : (el) => (cellWrapperEl = el)"
                 class="!bg-white rounded px-1 min-h-[35px] flex items-center mt-2 relative"
               >
->>>>>>> d6817ed7
                 <LazySmartsheetVirtualCell v-if="isVirtualCol(col)" v-model="row.row[col.title]" :row="row" :column="col" />
 
                 <LazySmartsheetCell
