<script lang="ts" setup>
import { isSystemColumn } from 'nocodb-sdk'
import type { TableType } from 'nocodb-sdk'
import { UITypes } from 'nocodb-sdk'
import {
  ActiveViewInj,
  ReloadViewDataHookInj,
  computed,
  iconMap,
  inject,
  onClickOutside,
  ref,
  useFieldQuery,
  useSmartsheetStoreOrThrow,
} from '#imports'

const reloadData = inject(ReloadViewDataHookInj)!

const { meta } = useSmartsheetStoreOrThrow()

const activeView = inject(ActiveViewInj, ref())

const { search, loadFieldQuery } = useFieldQuery()

const isDropdownOpen = ref(false)

const searchDropdown = ref(null)

onClickOutside(searchDropdown, () => (isDropdownOpen.value = false))

const columns = computed(() =>
  (meta.value as TableType)?.columns
<<<<<<< HEAD
    ?.filter((column) => column?.uidt !== UITypes.Links)
    ?.map((column) => ({
      value: column.id,
      label: column.title,
=======
    ?.filter((c) => {
      return !isSystemColumn(c)
    })
    .map((column) => ({
      value: column.id,
      label: column.title,
      column,
>>>>>>> c2906b62
    })),
)

watch(
  () => activeView.value?.id,
  (n, o) => {
    if (n !== o) {
      loadFieldQuery(activeView.value?.id)
    }
  },
  { immediate: true },
)

function onPressEnter() {
  reloadData.trigger()
}
</script>

<template>
  <div class="flex flex-row border-1 rounded-sm">
    <div
      ref="searchDropdown"
      class="flex items-center relative bg-gray-50 px-2 cursor-pointer border-r-1"
      :class="{ '!bg-gray-100 ': isDropdownOpen }"
      @click="isDropdownOpen = !isDropdownOpen"
    >
      <component :is="iconMap.search" class="text-grey" />

      <component :is="iconMap.arrowDown" class="text-grey" />

      <a-select
        v-model:value="search.field"
        :open="isDropdownOpen"
        size="small"
        :dropdown-match-select-width="false"
        dropdown-class-name="!py-0 !rounded nc-dropdown-toolbar-search-field-option"
        class="!absolute top-0 left-0 w-full h-full z-10 !text-xs opacity-0"
      >
        <a-select-option v-for="op of columns" :key="op.value" :value="op.value">
          <div class="flex items-center -ml-1 gap-2">
            <SmartsheetHeaderIcon class="" :column="op.column" />
            {{ op.label }}
          </div>
        </a-select-option>
      </a-select>
    </div>

    <a-input
      v-model:value="search.query"
      size="small"
      class="max-w-[200px] !text-xs"
      :placeholder="$t('placeholder.filterQuery')"
      :bordered="false"
      data-testid="search-data-input"
      @press-enter="onPressEnter"
    >
      <template #addonBefore> </template>
    </a-input>
  </div>
</template>

<style scoped>
:deep(input::placeholder) {
  @apply !text-xs;
}
</style><|MERGE_RESOLUTION|>--- conflicted
+++ resolved
@@ -30,20 +30,14 @@
 
 const columns = computed(() =>
   (meta.value as TableType)?.columns
-<<<<<<< HEAD
+    ?.filter((c) => {
+      return !isSystemColumn(c)
+    })
     ?.filter((column) => column?.uidt !== UITypes.Links)
     ?.map((column) => ({
       value: column.id,
       label: column.title,
-=======
-    ?.filter((c) => {
-      return !isSystemColumn(c)
-    })
-    .map((column) => ({
-      value: column.id,
-      label: column.title,
       column,
->>>>>>> c2906b62
     })),
 )
 
