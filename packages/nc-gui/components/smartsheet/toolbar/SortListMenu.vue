--- conflicted
+++ resolved
@@ -68,11 +68,7 @@
           <MdiSort />
 
           <!-- Sort -->
-<<<<<<< HEAD
-          <span v-if="!isMobileMode" class="text-capitalize !text-sm font-weight-normal">{{ $t('activity.sort') }}</span>
-=======
-          <span class="text-capitalize !text-xs font-weight-normal">{{ $t('activity.sort') }}</span>
->>>>>>> a9fd6f3a
+          <span v-if="!isMobileMode" class="text-capitalize !text-xs font-weight-normal">{{ $t('activity.sort') }}</span>
           <MdiMenuDown class="text-grey" />
 
           <span v-if="sorts?.length" class="nc-count-badge">{{ sorts.length }}</span>
