<script setup lang="ts">
import type { ColumnType, TableType } from 'nocodb-sdk'
import {
  ActiveViewInj,
  FieldsInj,
  IsFormInj,
  IsLockedInj,
  MetaInj,
  OpenNewRecordFormHookInj,
  ReloadViewDataHookInj,
  ReloadViewMetaHookInj,
  TabMetaInj,
  computed,
  createEventHook,
<<<<<<< HEAD
  inject,
  provide,
=======
  provide,
  ref,
  toRef,
>>>>>>> 2d715a91
  useMetas,
  useProvideKanbanViewStore,
  useProvideSmartsheetStore,
} from '#imports'
import type { TabItem } from '~/lib'

const props = defineProps<{
  activeTab: TabItem
}>()

const { metas } = useMetas()

const activeTab = toRef(props, 'activeTab')

const activeView = ref()

const fields = ref<ColumnType[]>([])

const meta = computed<TableType | undefined>(() => activeTab.value && metas.value[activeTab.value.id!])

<<<<<<< HEAD
const reloadEventHook = createEventHook()
const reloadViewMetaEventHook = createEventHook<void>()
const openNewRecordFormHook = createEventHook<void>()
=======
const { isGallery, isGrid, isForm, isKanban, isLocked } = useProvideSmartsheetStore(activeView, meta)

const reloadEventHook = createEventHook<void | boolean>()

const reloadViewMetaEventHook = createEventHook<void | boolean>()
>>>>>>> 2d715a91

const openNewRecordFormHook = createEventHook<void>()

<<<<<<< HEAD
// provide the sidebar injection state
useSidebar('nc-right-sidebar', { useStorage: true, isOpen: true })
=======
useProvideKanbanViewStore(meta, activeView)
>>>>>>> 2d715a91

// todo: move to store
provide(MetaInj, meta)
provide(ActiveViewInj, activeView)
provide(IsLockedInj, isLocked)
provide(ReloadViewDataHookInj, reloadEventHook)
provide(ReloadViewMetaHookInj, reloadViewMetaEventHook)
provide(OpenNewRecordFormHookInj, openNewRecordFormHook)
provide(FieldsInj, fields)
provide(IsFormInj, isForm)
provide(TabMetaInj, activeTab)
</script>

<template>
  <div class="nc-container flex h-full">
    <div class="flex flex-col h-full flex-1 min-w-0">
      <LazySmartsheetToolbar />

      <Transition name="layout" mode="out-in">
        <template v-if="meta">
          <div class="flex flex-1 min-h-0">
            <div v-if="activeView" class="h-full flex-1 min-w-0 min-h-0 bg-gray-50">
              <LazySmartsheetGrid v-if="isGrid" />

              <LazySmartsheetGallery v-else-if="isGallery" />

              <LazySmartsheetForm v-else-if="isForm && !$route.query.reload" />

              <LazySmartsheetKanban v-else-if="isKanban" />
            </div>
          </div>
        </template>
      </Transition>
    </div>

    <!-- Lazy loading the sidebar causes issues when deleting elements, i.e. it appears as if multiple elements are removed when they are not -->
    <SmartsheetSidebar v-if="meta" class="nc-right-sidebar" />
  </div>
</template>

<style scoped>
:deep(.nc-right-sidebar.ant-layout-sider-collapsed) {
  @apply !w-0 !max-w-0 !min-w-0 overflow-x-hidden;
}
</style><|MERGE_RESOLUTION|>--- conflicted
+++ resolved
@@ -12,14 +12,9 @@
   TabMetaInj,
   computed,
   createEventHook,
-<<<<<<< HEAD
-  inject,
-  provide,
-=======
   provide,
   ref,
   toRef,
->>>>>>> 2d715a91
   useMetas,
   useProvideKanbanViewStore,
   useProvideSmartsheetStore,
@@ -40,26 +35,15 @@
 
 const meta = computed<TableType | undefined>(() => activeTab.value && metas.value[activeTab.value.id!])
 
-<<<<<<< HEAD
-const reloadEventHook = createEventHook()
-const reloadViewMetaEventHook = createEventHook<void>()
-const openNewRecordFormHook = createEventHook<void>()
-=======
 const { isGallery, isGrid, isForm, isKanban, isLocked } = useProvideSmartsheetStore(activeView, meta)
 
 const reloadEventHook = createEventHook<void | boolean>()
 
 const reloadViewMetaEventHook = createEventHook<void | boolean>()
->>>>>>> 2d715a91
 
 const openNewRecordFormHook = createEventHook<void>()
 
-<<<<<<< HEAD
-// provide the sidebar injection state
-useSidebar('nc-right-sidebar', { useStorage: true, isOpen: true })
-=======
 useProvideKanbanViewStore(meta, activeView)
->>>>>>> 2d715a91
 
 // todo: move to store
 provide(MetaInj, meta)
