import type { ComputedRef, Ref, ToRefs } from 'vue'
import type { WritableComputedRef } from '@vue/reactivity'
import type { JwtPayload } from 'jwt-decode'
import type { Language, ProjectRole, User } from '~/lib'
import type { useCounter } from '#imports'

export interface FeedbackForm {
  url: string
  createdAt: string
  isHidden: boolean
  lastFormPollDate?: string
}

export interface AppInfo {
<<<<<<< HEAD
  canCreateProjectWithoutExternalDB: boolean
=======
  noSignUp: boolean
>>>>>>> 160c7b26
  ncSiteUrl: string
  authType: 'jwt' | 'none'
  connectToExternalDB: boolean
  defaultLimit: number
  firstUser: boolean
  githubAuthEnabled: boolean
  googleAuthEnabled: boolean
  ncMin: boolean
  oneClick: boolean
  projectHasAdmin: boolean
  teleEnabled: boolean
  type: string
  version: string
}

export interface StoredState {
  token: string | null
  lang: keyof typeof Language
  darkMode: boolean
  feedbackForm: FeedbackForm
  filterAutoSave: boolean
  previewAs: ProjectRole | null
  includeM2M: boolean
  currentVersion: string | null
  latestRelease: string | null
  hiddenRelease: string | null
}

export type State = ToRefs<Omit<StoredState, 'token'>> & {
  storage: Ref<StoredState>
  user: Ref<User | null>
  token: WritableComputedRef<StoredState['token']>
  jwtPayload: ComputedRef<(JwtPayload & User) | null>
  timestamp: Ref<number>
  runningRequests: ReturnType<typeof useCounter>
  error: Ref<any>
  appInfo: Ref<AppInfo>
}

export interface Getters {
  signedIn: ComputedRef<boolean>
  isLoading: WritableComputedRef<boolean>
}

export interface Actions {
  signOut: () => void
  signIn: (token: string) => void
  refreshToken: () => void
}

export type ReadonlyState = Readonly<Pick<State, 'token' | 'user'>> & Omit<State, 'token' | 'user'>

export type UseGlobalReturn = Getters & Actions & ReadonlyState<|MERGE_RESOLUTION|>--- conflicted
+++ resolved
@@ -12,11 +12,8 @@
 }
 
 export interface AppInfo {
-<<<<<<< HEAD
   canCreateProjectWithoutExternalDB: boolean
-=======
   noSignUp: boolean
->>>>>>> 160c7b26
   ncSiteUrl: string
   authType: 'jwt' | 'none'
   connectToExternalDB: boolean
