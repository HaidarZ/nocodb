--- conflicted
+++ resolved
@@ -191,12 +191,7 @@
     const loadChildrenExcludedList = async (activeState?: any) => {
       if (activeState) newRowState.state = activeState
       try {
-        // todo: confirm the use case of `childrenExcludedOffsetCount.value`
-<<<<<<< HEAD
         let offset = childrenExcludedListPagination.size * (childrenExcludedListPagination.page - 1) - childrenExcludedOffsetCount.value
-=======
-        let offset = childrenExcludedListPagination.size * (childrenExcludedListPagination.page - 1)
->>>>>>> c0ccb1cd
 
         if (offset < 0) {
           offset = 0
@@ -589,10 +584,7 @@
       getRelatedTableRowId,
       headerDisplayValue,
       relatedTableDisplayValuePropId,
-<<<<<<< HEAD
       resetChildrenExcludedOffsetCount
-=======
->>>>>>> c0ccb1cd
     }
   },
   'ltar-store',
