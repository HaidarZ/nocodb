import { isString } from '@vueuse/core'
<<<<<<< HEAD
import type { Permission } from './rolePermissions'
import rolePermissions from './rolePermissions'
import { createSharedComposable, useGlobal, useRoles } from '#imports'
import type { ProjectRole, Role } from '~/lib'
=======
import { createSharedComposable, rolePermissions, useGlobal, useRoles } from '#imports'
import type { Permission, ProjectRole, Role } from '~/lib'
>>>>>>> 2d715a91

const hasPermission = (role: Role | ProjectRole, hasRole: boolean, permission: Permission | string) => {
  const rolePermission = rolePermissions[role]

  if (!hasRole || !rolePermission) return false

  if (isString(rolePermission) && rolePermission === '*') return true

<<<<<<< HEAD
  return rolePermission[permission as keyof typeof rolePermission]
}

export const useUIPermission = createSharedComposable(() => {
  const { previewAs } = useGlobal()
  const { allRoles } = useRoles()

  const isUIAllowed = (permission: Permission | string, skipPreviewAs = false) => {
    if (previewAs.value && !skipPreviewAs) {
      const hasPreviewPermission = hasPermission(previewAs.value, true, permission)

      if (hasPreviewPermission) return true
=======
  if ('include' in rolePermission && rolePermission.include) {
    return !!rolePermission.include[permission as keyof typeof rolePermission.include]
  }

  if ('exclude' in rolePermission && rolePermission.exclude) {
    return !rolePermission.exclude[permission as keyof typeof rolePermission.exclude]
  }

  return rolePermission[permission as keyof typeof rolePermission]
}

export const useUIPermission = createSharedComposable(() => {
  const { previewAs } = useGlobal()
  const { allRoles } = useRoles()

  const isUIAllowed = (permission: Permission | string, skipPreviewAs = false) => {
    if (previewAs.value && !skipPreviewAs) {
      return hasPermission(previewAs.value, true, permission)
>>>>>>> 2d715a91
    }

    return Object.entries(allRoles.value).some(([role, hasRole]) =>
      hasPermission(role as Role | ProjectRole, hasRole, permission),
    )
  }

  return { isUIAllowed }
})<|MERGE_RESOLUTION|>--- conflicted
+++ resolved
@@ -1,13 +1,6 @@
 import { isString } from '@vueuse/core'
-<<<<<<< HEAD
-import type { Permission } from './rolePermissions'
-import rolePermissions from './rolePermissions'
-import { createSharedComposable, useGlobal, useRoles } from '#imports'
-import type { ProjectRole, Role } from '~/lib'
-=======
 import { createSharedComposable, rolePermissions, useGlobal, useRoles } from '#imports'
 import type { Permission, ProjectRole, Role } from '~/lib'
->>>>>>> 2d715a91
 
 const hasPermission = (role: Role | ProjectRole, hasRole: boolean, permission: Permission | string) => {
   const rolePermission = rolePermissions[role]
@@ -16,20 +9,6 @@
 
   if (isString(rolePermission) && rolePermission === '*') return true
 
-<<<<<<< HEAD
-  return rolePermission[permission as keyof typeof rolePermission]
-}
-
-export const useUIPermission = createSharedComposable(() => {
-  const { previewAs } = useGlobal()
-  const { allRoles } = useRoles()
-
-  const isUIAllowed = (permission: Permission | string, skipPreviewAs = false) => {
-    if (previewAs.value && !skipPreviewAs) {
-      const hasPreviewPermission = hasPermission(previewAs.value, true, permission)
-
-      if (hasPreviewPermission) return true
-=======
   if ('include' in rolePermission && rolePermission.include) {
     return !!rolePermission.include[permission as keyof typeof rolePermission.include]
   }
@@ -48,7 +27,6 @@
   const isUIAllowed = (permission: Permission | string, skipPreviewAs = false) => {
     if (previewAs.value && !skipPreviewAs) {
       return hasPermission(previewAs.value, true, permission)
->>>>>>> 2d715a91
     }
 
     return Object.entries(allRoles.value).some(([role, hasRole]) =>
