import { UITypes, ViewTypes } from 'nocodb-sdk'
import type { Api, ColumnType, FormColumnType, FormType, GalleryType, PaginatedType, TableType, ViewType } from 'nocodb-sdk'
import type { ComputedRef, Ref } from 'vue'
import {
  IsPublicInj,
  NOCO,
  NavigateDir,
  computed,
  extractPkFromRow,
  extractSdkResponseErrorMsg,
  getHTMLEncodedText,
  message,
  populateInsertObject,
  ref,
  storeToRefs,
  until,
  useApi,
  useGlobal,
  useI18n,
  useMetas,
  useNuxtApp,
  useProject,
  useRouter,
  useSharedView,
  useSmartsheetStoreOrThrow,
  useUIPermission,
} from '#imports'
import type { Row } from '~/lib'

const formatData = (list: Record<string, any>[]) =>
  list.map((row) => ({
    row: { ...row },
    oldRow: { ...row },
    rowMeta: {},
  }))

export function useViewData(
  meta: Ref<TableType | undefined> | ComputedRef<TableType | undefined>,
  viewMeta: Ref<ViewType | undefined> | ComputedRef<(ViewType & { id: string }) | undefined>,
  where?: ComputedRef<string | undefined>,
) {
  if (!meta) {
    throw new Error('Table meta is not available')
  }

  const { t } = useI18n()

  const { api, isLoading, error } = useApi()

  const router = useRouter()

  const route = $(router.currentRoute)

  const { appInfo } = $(useGlobal())

  const { getMeta } = useMetas()

  const appInfoDefaultLimit = appInfo.defaultLimit || 25

  const _paginationData = ref<PaginatedType>({ page: 1, pageSize: appInfoDefaultLimit })

  const aggCommentCount = ref<{ row_id: string; count: string }[]>([])

  const galleryData = ref<GalleryType>()

  const formColumnData = ref<Record<string, any>[]>()

  const formViewData = ref<FormType>()

  const formattedData = ref<Row[]>([])

  const isPublic = inject(IsPublicInj, ref(false))

  const { project, isSharedBase } = storeToRefs(useProject())

  const { sharedView, fetchSharedViewData, paginationData: sharedPaginationData } = useSharedView()

  const { $api, $e } = useNuxtApp()

  const { sorts, nestedFilters } = useSmartsheetStoreOrThrow()

  const { isUIAllowed } = useUIPermission()

  const routeQuery = $computed(() => route.query as Record<string, string>)

  const paginationData = computed({
    get: () => (isPublic.value ? sharedPaginationData.value : _paginationData.value),
    set: (value) => {
      if (isPublic.value) {
        sharedPaginationData.value = value
      } else {
        _paginationData.value = value
      }
    },
  })

  const selectedAllRecords = computed({
    get() {
      return !!formattedData.value.length && formattedData.value.every((row: Row) => row.rowMeta.selected)
    },
    set(selected: boolean) {
      formattedData.value.forEach((row: Row) => (row.rowMeta.selected = selected))
    },
  })

  const queryParams = computed(() => ({
    offset: ((paginationData.value.page ?? 0) - 1) * (paginationData.value.pageSize ?? appInfoDefaultLimit),
    limit: paginationData.value.pageSize ?? appInfoDefaultLimit,
    where: where?.value ?? '',
  }))

  function addEmptyRow(addAfter = formattedData.value.length) {
    formattedData.value.splice(addAfter, 0, {
      row: {},
      oldRow: {},
      rowMeta: { new: true },
    })

    return formattedData.value[addAfter]
  }

  function removeLastEmptyRow() {
    const lastRow = formattedData.value[formattedData.value.length - 1]

    if (lastRow.rowMeta.new) {
      formattedData.value.pop()
    }
  }

  async function syncCount() {
    const { count } = await $api.dbViewRow.count(
      NOCO,
      project?.value?.title as string,
      meta?.value?.id as string,
      viewMeta?.value?.id as string,
    )
    paginationData.value.totalRows = count
  }

  async function syncPagination() {
    // total records in the current table
    const count = paginationData.value?.totalRows ?? Infinity
    // the number of rows in a page
    const size = paginationData.value.pageSize ?? appInfoDefaultLimit
    // the current page number
    const currentPage = paginationData.value.page ?? 1
    // the maximum possible page given the current count and the size
    const mxPage = Math.ceil(count / size)
    // calculate targetPage where 1 <= targetPage <= mxPage
    const targetPage = Math.max(1, Math.min(mxPage, currentPage))
    // if the current page is greater than targetPage,
    // then the page should be changed instead of showing an empty page
    // e.g. deleting all records in the last page N should return N - 1 page
    if (currentPage > targetPage) {
      // change to target page and load data of that page
      changePage?.(targetPage)
    } else {
      // the current page is same as target page
      // reload it to avoid empty row in this page
      await loadData({
        offset: (targetPage - 1) * size,
        where: where?.value,
      } as any)
    }
  }

  /** load row comments count */
  async function loadAggCommentsCount() {
    if (isPublic.value || isSharedBase.value) return

    const ids = formattedData.value
      ?.filter(({ rowMeta: { new: isNew } }) => !isNew)
      ?.map(({ row }) => {
        return extractPkFromRow(row, meta?.value?.columns as ColumnType[])
      })

    if (!ids?.length || ids?.some((id) => !id)) return

    aggCommentCount.value = await $api.utils.commentCount({
      ids,
      fk_model_id: meta.value?.id as string,
    })

    for (const row of formattedData.value) {
      const id = extractPkFromRow(row.row, meta.value?.columns as ColumnType[])
      row.rowMeta.commentCount = +(aggCommentCount.value?.find((c: Record<string, any>) => c.row_id === id)?.count || 0)
    }
  }

  async function loadData(params: Parameters<Api<any>['dbViewRow']['list']>[4] = {}) {
    if ((!project?.value?.id || !meta.value?.id || !viewMeta.value?.id) && !isPublic.value) return
    const response = !isPublic.value
      ? await api.dbViewRow.list('noco', project.value.id!, meta.value!.id!, viewMeta.value!.id!, {
          ...queryParams.value,
          ...params,
          ...(isUIAllowed('sortSync') ? {} : { sortArrJson: JSON.stringify(sorts.value) }),
          ...(isUIAllowed('filterSync') ? {} : { filterArrJson: JSON.stringify(nestedFilters.value) }),
          where: where?.value,
        })
      : await fetchSharedViewData({ sortsArr: sorts.value, filtersArr: nestedFilters.value })

    formattedData.value = formatData(response.list)
    paginationData.value = response.pageInfo

    // to cater the case like when querying with a non-zero offset
    // the result page may point to the target page where the actual returned data don't display on
    const expectedPage = Math.max(1, Math.ceil(paginationData.value.totalRows! / paginationData.value.pageSize!))
    if (expectedPage < paginationData.value.page!) {
      await changePage(expectedPage)
    }

    if (viewMeta.value?.type === ViewTypes.GRID) {
      await loadAggCommentsCount()
    }
  }

  async function loadGalleryData() {
    if (!viewMeta?.value?.id) return
    galleryData.value = isPublic.value
      ? (sharedView.value?.view as GalleryType)
      : await $api.dbView.galleryRead(viewMeta.value.id)
  }

  async function insertRow(
    currentRow: Row,
    ltarState: Record<string, any> = {},
    { metaValue = meta.value, viewMetaValue = viewMeta.value }: { metaValue?: TableType; viewMetaValue?: ViewType } = {},
  ) {
    const row = currentRow.row
    if (currentRow.rowMeta) currentRow.rowMeta.saving = true
    try {
      const { missingRequiredColumns, insertObj } = await populateInsertObject({
        meta: metaValue!,
        ltarState,
        getMeta,
        row,
      })

      if (missingRequiredColumns.size) return

      const insertedData = await $api.dbViewRow.create(
        NOCO,
        project?.value.id as string,
        metaValue?.id as string,
        viewMetaValue?.id as string,
        insertObj,
      )

      Object.assign(currentRow, {
        row: { ...insertedData, ...row },
        rowMeta: { ...(currentRow.rowMeta || {}), new: undefined },
        oldRow: { ...insertedData },
      })

      await syncCount()
      return insertedData
    } catch (error: any) {
      message.error(await extractSdkResponseErrorMsg(error))
    } finally {
      if (currentRow.rowMeta) currentRow.rowMeta.saving = false
    }
  }

  // inside this method use metaValue and viewMetaValue to refer meta
  // since sometimes we need to pass old metas
  async function updateRowProperty(
    toUpdate: Row,
    property: string,
    { metaValue = meta.value, viewMetaValue = viewMeta.value }: { metaValue?: TableType; viewMetaValue?: ViewType } = {},
  ) {
    if (toUpdate.rowMeta) toUpdate.rowMeta.saving = true

    try {
      const id = extractPkFromRow(toUpdate.row, metaValue?.columns as ColumnType[])

      const updatedRowData = await $api.dbViewRow.update(
        NOCO,
        project?.value.id as string,
        metaValue?.id as string,
        viewMetaValue?.id as string,
        encodeURIComponent(id),
        {
          // if value is undefined treat it as null
          [property]: toUpdate.row[property] ?? null,
        },
        // todo:
        // {
        //   query: { ignoreWebhook: !saved }
        // }
      )
      // audit
      $api.utils.auditRowUpdate(encodeURIComponent(id), {
        fk_model_id: metaValue?.id as string,
        column_name: property,
        row_id: id,
        value: getHTMLEncodedText(toUpdate.row[property]),
        prev_value: getHTMLEncodedText(toUpdate.oldRow[property]),
      })

      /** update row data(to sync formula and other related columns)
       * update only formula, rollup and auto updated datetime columns data to avoid overwriting any changes made by user
       */
      Object.assign(
        toUpdate.row,
        metaValue!.columns!.reduce<Record<string, any>>((acc: Record<string, any>, col: ColumnType) => {
          if (
            col.uidt === UITypes.Formula ||
            col.uidt === UITypes.QrCode ||
            col.uidt === UITypes.Barcode ||
            col.uidt === UITypes.Rollup ||
            col.au ||
            col.cdf?.includes(' on update ')
          )
            acc[col.title!] = updatedRowData[col.title!]
          return acc
        }, {} as Record<string, any>),
      )
      Object.assign(toUpdate.oldRow, updatedRowData)
    } catch (e: any) {
      message.error(`${t('msg.error.rowUpdateFailed')} ${await extractSdkResponseErrorMsg(e)}`)
    } finally {
      if (toUpdate.rowMeta) toUpdate.rowMeta.saving = false
    }
  }

  async function updateOrSaveRow(
    row: Row,
    property?: string,
    ltarState?: Record<string, any>,
    args: { metaValue?: TableType; viewMetaValue?: ViewType } = {},
  ) {
    // update changed status
    if (row.rowMeta) row.rowMeta.changed = false

    // if new row and save is in progress then wait until the save is complete
    await until(() => !(row.rowMeta?.new && row.rowMeta?.saving)).toMatch((v) => v)

    if (row.rowMeta.new) {
      return await insertRow(row, ltarState, args)
    } else {
      // if the field name is missing skip update
      if (property) {
        await updateRowProperty(row, property, args)
      }
    }
  }

  async function changePage(page: number) {
    paginationData.value.page = page
    await loadData({
      offset: (page - 1) * (paginationData.value.pageSize || appInfoDefaultLimit),
      where: where?.value,
    } as any)
    $e('a:grid:pagination')
  }

  async function deleteRowById(id: string) {
    if (!id) {
      throw new Error("Delete not allowed for table which doesn't have primary Key")
    }

    const res: any = await $api.dbViewRow.delete(
      'noco',
      project.value.id as string,
      meta.value?.id as string,
      viewMeta.value?.id as string,
      id,
    )

    if (res.message) {
      message.info(
        `Row delete failed: ${`Unable to delete row with ID ${id} because of the following:
              \n${res.message.join('\n')}.\n
              Clear the data first & try again`})}`,
      )
      return false
    }
    return true
  }

  async function deleteRow(rowIndex: number) {
    try {
      const row = formattedData.value[rowIndex]
      if (!row.rowMeta.new) {
        const id = meta?.value?.columns
          ?.filter((c) => c.pk)
          .map((c) => row.row[c.title!])
          .join('___')

        const deleted = await deleteRowById(id as string)
        if (!deleted) {
          return
        }
      }

      formattedData.value.splice(rowIndex, 1)

      await syncCount()
    } catch (e: any) {
      message.error(`${t('msg.error.deleteRowFailed')}: ${await extractSdkResponseErrorMsg(e)}`)
    }
  }

  async function deleteSelectedRows() {
    let row = formattedData.value.length
    while (row--) {
      try {
        const { row: rowObj, rowMeta } = formattedData.value[row] as Record<string, any>
        if (!rowMeta.selected) {
          continue
        }
        if (!rowMeta.new) {
          const id = meta?.value?.columns
            ?.filter((c) => c.pk)
            .map((c) => rowObj[c.title as string])
            .join('___')

          const successfulDeletion = await deleteRowById(id as string)
          if (!successfulDeletion) {
            continue
          }
        }
        formattedData.value.splice(row, 1)
      } catch (e: any) {
        return message.error(`${t('msg.error.deleteRowFailed')}: ${await extractSdkResponseErrorMsg(e)}`)
      }
    }

    await syncCount()
    await syncPagination()
  }

  async function loadFormView() {
    if (!viewMeta?.value?.id) return
    try {
      const { columns, ...view } = await $api.dbView.formRead(viewMeta.value.id)

      const fieldById = (columns || []).reduce(
        (o: Record<string, any>, f: Record<string, any>) => ({
          ...o,
          [f.fk_column_id]: f,
        }),
        {} as Record<string, FormColumnType>,
      )

      let order = 1

      formViewData.value = view

      formColumnData.value = meta?.value?.columns
        ?.map((c: Record<string, any>) => ({
          ...c,
          fk_column_id: c.id,
          fk_view_id: viewMeta.value?.id,
          ...(fieldById[c.id] ? fieldById[c.id] : {}),
          order: (fieldById[c.id] && fieldById[c.id].order) || order++,
          id: fieldById[c.id] && fieldById[c.id].id,
        }))
        .sort((a: Record<string, any>, b: Record<string, any>) => a.order - b.order) as Record<string, any>[]
    } catch (e: any) {
      return message.error(`${t('msg.error.setFormDataFailed')}: ${await extractSdkResponseErrorMsg(e)}`)
    }
  }

  async function updateFormView(view: FormType | undefined) {
    try {
      if (!viewMeta?.value?.id || !view) return
      await $api.dbView.formUpdate(viewMeta.value.id, view)
    } catch (e: any) {
      return message.error(`${t('msg.error.formViewUpdateFailed')}: ${await extractSdkResponseErrorMsg(e)}`)
    }
  }

  const removeRowIfNew = (row: Row) => {
    const index = formattedData.value.indexOf(row)

    if (index > -1 && row.rowMeta.new) {
      formattedData.value.splice(index, 1)
    }
  }

  // get current expanded row index
  function getExpandedRowIndex() {
    return formattedData.value.findIndex(
      (row: Row) => routeQuery.rowId === extractPkFromRow(row.row, meta.value?.columns as ColumnType[]),
    )
  }

  const navigateToSiblingRow = async (dir: NavigateDir) => {
    const expandedRowIndex = getExpandedRowIndex()

    // calculate next row index based on direction
    let siblingRowIndex = expandedRowIndex + (dir === NavigateDir.NEXT ? 1 : -1)

    // if unsaved row skip it
    while (formattedData.value[siblingRowIndex]?.rowMeta?.new) {
      siblingRowIndex = siblingRowIndex + (dir === NavigateDir.NEXT ? 1 : -1)
    }

    const currentPage = paginationData?.value?.page || 1

    // if next row index is less than 0, go to previous page and point to last element
    if (siblingRowIndex < 0) {
      // if first page, do nothing
      if (currentPage === 1) return message.info(t('msg.info.noMoreRecords'))

      await changePage(currentPage - 1)
      siblingRowIndex = formattedData.value.length - 1

      // if next row index is greater than total rows in current view
      // then load next page of formattedData and set next row index to 0
    } else if (siblingRowIndex >= formattedData.value.length) {
      if (paginationData?.value?.isLastPage) return message.info(t('msg.info.noMoreRecords'))

      await changePage(currentPage + 1)
      siblingRowIndex = 0
    }

    // extract the row id of the sibling row
    const rowId = extractPkFromRow(formattedData.value[siblingRowIndex].row, meta.value?.columns as ColumnType[])

    if (rowId) {
      router.push({
        query: {
          ...routeQuery,
          rowId,
        },
      })
    }
  }

  return {
    error,
    isLoading,
    loadData,
    paginationData,
    queryParams,
    formattedData,
    insertRow,
    updateRowProperty,
    changePage,
    addEmptyRow,
    deleteRow,
    deleteRowById,
    deleteSelectedRows,
    updateOrSaveRow,
    selectedAllRecords,
    syncCount,
    syncPagination,
    galleryData,
    loadGalleryData,
    loadFormView,
    formColumnData,
    formViewData,
    updateFormView,
    aggCommentCount,
    loadAggCommentsCount,
    removeLastEmptyRow,
    removeRowIfNew,
    navigateToSiblingRow,
<<<<<<< HEAD
=======
    deleteRowById,
    getExpandedRowIndex,
>>>>>>> 3c7a703f
  }
}<|MERGE_RESOLUTION|>--- conflicted
+++ resolved
@@ -558,10 +558,6 @@
     removeLastEmptyRow,
     removeRowIfNew,
     navigateToSiblingRow,
-<<<<<<< HEAD
-=======
-    deleteRowById,
     getExpandedRowIndex,
->>>>>>> 3c7a703f
   }
 }