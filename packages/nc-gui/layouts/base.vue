--- conflicted
+++ resolved
@@ -1,10 +1,6 @@
 <script lang="ts" setup>
-<<<<<<< HEAD
 import { computed, navigateTo, ref, useGlobal, useNuxtApp, useRoute, useSidebar, useUIPermission } from '#imports'
 import NocoHeaderLogo from '~/components/general/NocoHeaderLogo'
-=======
-import { computed, navigateTo, ref, useGlobal, useNuxtApp, useRoute, useSidebar } from '#imports'
->>>>>>> d6817ed7
 
 const { signOut, signedIn, isLoading, user, currentVersion } = useGlobal()
 
@@ -43,13 +39,8 @@
 
     <a-layout class="!flex-col">
       <a-layout-header
-<<<<<<< HEAD
         v-if="!route.meta.public && signedIn && !route.meta.hideHeader && !hasSider"
         class="flex !bg-primary items-center text-white pl-4 pr-5 shadow-lg"
-=======
-        v-if="!route.meta.public && signedIn && !route.meta.hideHeader"
-        class="flex !bg-primary items-center text-white !pl-2 !pr-5"
->>>>>>> d6817ed7
       >
         <div
           v-if="!route.params.projectType"
@@ -58,19 +49,7 @@
           class="transition-all duration-200 p-2 cursor-pointer transform hover:scale-105 nc-noco-brand-icon"
           @click="navigateTo('/')"
         >
-<<<<<<< HEAD
           <NocoHeaderLogo />
-=======
-          <a-tooltip placement="bottom">
-            <template #title>
-              {{ currentVersion }}
-            </template>
-            <div class="flex items-center gap-2">
-              <img width="25" alt="NocoDB" src="~/assets/img/icons/512x512-trans.png" />
-              <img v-show="!isDashboard" width="90" alt="NocoDB" src="~/assets/img/brand/text.png" />
-            </div>
-          </a-tooltip>
->>>>>>> d6817ed7
         </div>
 
         <div class="!text-white flex justify-center">
