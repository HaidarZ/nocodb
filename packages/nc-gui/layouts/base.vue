--- conflicted
+++ resolved
@@ -1,10 +1,5 @@
 <script lang="ts" setup>
-<<<<<<< HEAD
-import NocoHeaderLogo from '~/components/general/NocoHeaderLogo'
-import { computed, navigateTo, ref, useGlobal, useNuxtApp, useProject, useRoute } from '#imports'
-=======
 import { computed, navigateTo, ref, useGlobal, useNuxtApp, useRoute, useSidebar, useUIPermission } from '#imports'
->>>>>>> 2d715a91
 
 const { signOut, signedIn, isLoading, user, currentVersion } = useGlobal()
 
@@ -53,16 +48,12 @@
           class="transition-all duration-200 p-2 cursor-pointer transform hover:scale-105 nc-noco-brand-icon"
           @click="navigateTo('/')"
         >
-<<<<<<< HEAD
-          <NocoHeaderLogo />
-=======
           <a-tooltip placement="bottom">
             <template #title>
               {{ currentVersion }}
             </template>
             <img width="35" alt="NocoDB" src="~/assets/img/icons/512x512-trans.png" />
           </a-tooltip>
->>>>>>> 2d715a91
         </div>
 
         <div class="!text-white flex justify-center">
