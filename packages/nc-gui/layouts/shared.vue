<template>
  <v-app>
    <v-main>
      <div>
        <nuxt />
      </div>
    </v-main>
  </v-app>
</template>

<script>
export default {
  components: {},
  data: () => ({}),
  computed: {},
  watch: {},
  mounted() {},
  async created() {
    // this.$vuetify.theme.dark = false;
  },

  methods: {},
};
</script>
<<<<<<< HEAD

<style lang="scss">
@import "assets/style/themes/finn.scss";
</style>

<style scoped>

</style>
=======
<style scoped></style>
>>>>>>> 66e82a39

<!--
/**
 * @copyright Copyright (c) 2021, Xgene Cloud Ltd
 *
 * @author Naveen MR <oof1lab@gmail.com>
 * @author Pranav C Balan <pranavxc@gmail.com>
 *
 * @license GNU AGPL version 3 or any later version
 *
 * This program is free software: you can redistribute it and/or modify
 * it under the terms of the GNU Affero General Public License as
 * published by the Free Software Foundation, either version 3 of the
 * License, or (at your option) any later version.
 *
 * This program is distributed in the hope that it will be useful,
 * but WITHOUT ANY WARRANTY; without even the implied warranty of
 * MERCHANTABILITY or FITNESS FOR A PARTICULAR PURPOSE.  See the
 * GNU Affero General Public License for more details.
 *
 * You should have received a copy of the GNU Affero General Public License
 * along with this program. If not, see <http://www.gnu.org/licenses/>.
 *
 */
--><|MERGE_RESOLUTION|>--- conflicted
+++ resolved
@@ -22,7 +22,6 @@
   methods: {},
 };
 </script>
-<<<<<<< HEAD
 
 <style lang="scss">
 @import "assets/style/themes/finn.scss";
@@ -31,9 +30,6 @@
 <style scoped>
 
 </style>
-=======
-<style scoped></style>
->>>>>>> 66e82a39
 
 <!--
 /**
