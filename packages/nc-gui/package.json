{
  "name": "nc-gui",
  "description": "NocoDB Frontend",
  "private": true,
  "author": {
    "name": "NocoDB",
    "url": "https://nocodb.com/"
  },
  "homepage": "https://github.com/nocodb/nocodb",
  "repository": {
    "type": "git",
    "url": "https://github.com/nocodb/nocodb.git"
  },
  "bugs": {
    "url": "https://github.com/nocodb/nocodb/issues"
  },
  "license": "AGPL-3.0-or-later",
  "web-types": "web-types.json",
  "scripts": {
    "build": "nuxi build",
    "dev": "nuxi dev",
    "generate": "nuxi generate",
    "prepare": "nuxi prepare",
    "start": "node .output/server/index.mjs",
    "lint": "eslint --ext \".js,.jsx,.ts,.tsx,.vue\" --fix --ignore-path .gitignore .",
    "test": "vitest -c test/vite.config.ts",
    "test:ui": "vitest -c test/vite.config.ts --ui",
    "coverage": "vitest -c test/vite.config.ts run --coverage",
    "build:copy": "npm run generate; rm -rf ../nc-lib-gui/lib/dist/; rsync -rvzh ./dist/ ../nc-lib-gui/lib/dist/",
    "build:copy:publish": "npm run generate; rm -rf ../nc-lib-gui/lib/dist/; rsync -rvzh ./dist/ ../nc-lib-gui/lib/dist/; npm publish ../nc-lib-gui",
    "postinstall": "node scripts/updateNuxtRouting.js",
    "ci:run": "export NODE_OPTIONS=\"--max_old_space_size=16384\"; npm install; NUXT_PAGE_TRANSITION_DISABLE=true npm run build; NUXT_PUBLIC_NC_BACKEND_URL=http://localhost:8080 npm run start &"
  },
  "dependencies": {
    "@ckpack/vue-color": "^1.2.0",
    "@iconify/vue": "^4.0.1",
<<<<<<< HEAD
=======
    "@pinia/nuxt": "^0.4.7",
    "@types/file-saver": "^2.0.5",
>>>>>>> 49354ca4
    "@vue-flow/additional-components": "^1.2.0",
    "@vue-flow/core": "^1.3.0",
    "@vuelidate/core": "^2.0.0-alpha.44",
    "@vuelidate/validators": "^2.0.0-alpha.31",
    "@vueuse/core": "^9.0.2",
    "@vueuse/integrations": "^9.0.2",
    "ant-design-vue": "^3.2.11",
    "d3-scale": "^4.0.2",
    "dagre": "^0.8.5",
    "dayjs": "^1.11.3",
    "file-saver": "^2.0.5",
    "httpsnippet": "^2.0.0",
    "jsbarcode": "^3.11.5",
    "jsep": "^1.3.6",
    "just-clone": "^6.1.1",
    "jwt-decode": "^3.1.2",
    "leaflet": "^1.9.2",
    "leaflet.markercluster": "^1.5.3",
    "locale-codes": "^1.3.1",
    "monaco-editor": "^0.33.0",
    "nocodb-sdk": "file:../nocodb-sdk",
    "papaparse": "^5.3.2",
    "pinia": "^2.0.33",
    "qrcode": "^1.5.1",
    "socket.io-client": "^4.5.1",
    "sortablejs": "^1.15.0",
    "tinycolor2": "^1.4.2",
    "unique-names-generator": "^4.7.1",
    "v3-infinite-loading": "^1.2.2",
    "validator": "^13.7.0",
    "vue-dompurify-html": "^3.0.0",
    "vue-github-button": "^3.0.3",
    "vue-i18n": "^9.2.2",
    "vue3-contextmenu": "^0.2.12",
    "vue3-text-clamp": "^0.1.1",
    "vuedraggable": "^4.1.0",
    "xlsx": "^0.18.5"
  },
  "devDependencies": {
    "@antfu/eslint-config": "^0.26.0",
    "@esbuild-plugins/node-modules-polyfill": "^0.1.4",
    "@iconify-json/ant-design": "^1.1.3",
    "@iconify-json/bi": "^1.1.6",
    "@iconify-json/cil": "^1.1.2",
    "@iconify-json/clarity": "^1.1.4",
    "@iconify-json/eva": "^1.1.2",
    "@iconify-json/ic": "^1.1.7",
    "@iconify-json/la": "^1.1.2",
    "@iconify-json/logos": "^1.1.14",
    "@iconify-json/lucide": "^1.1.36",
    "@iconify-json/material-symbols": "^1.1.8",
    "@iconify-json/mdi": "^1.1.25",
    "@iconify-json/mi": "^1.1.2",
    "@iconify-json/ph": "^1.1.2",
    "@iconify-json/ri": "^1.1.3",
    "@iconify-json/simple-icons": "^1.1.29",
    "@iconify-json/system-uicons": "^1.1.4",
    "@iconify-json/vscode-icons": "^1.1.14",
    "@intlify/vite-plugin-vue-i18n": "^6.0.1",
    "@nuxt/image-edge": "^1.0.0-27657146.da85542",
    "@types/axios": "^0.14.0",
    "@types/dagre": "^0.7.48",
    "@types/file-saver": "^2.0.5",
    "@types/leaflet": "^1.9.0",
    "@types/leaflet.markercluster": "^1.5.1",
    "@types/papaparse": "^5.3.2",
    "@types/sortablejs": "^1.13.0",
    "@types/tinycolor2": "^1.4.3",
    "@types/validator": "^13.7.10",
    "@vitest/ui": "^0.18.0",
    "@vue/compiler-sfc": "^3.2.37",
    "@vue/test-utils": "^2.0.2",
    "@vueuse/nuxt": "^9.0.2",
    "@windicss/plugin-animations": "^1.0.9",
    "@windicss/plugin-question-mark": "^0.1.1",
    "@windicss/plugin-scrollbar": "^1.2.3",
    "eslint": "^8.22.0",
    "eslint-config-prettier": "^8.5.0",
    "eslint-plugin-prettier": "^4.0.0",
    "happy-dom": "^6.0.3",
    "nuxt": "^3.0.0-rc.12",
    "nuxt-windicss": "^2.5.0",
    "prettier": "^2.7.1",
    "sass": "^1.53.0",
    "unplugin-icons": "^0.14.7",
    "unplugin-vue-components": "^0.22.4",
    "vite-plugin-monaco-editor": "^1.1.0",
    "vite-plugin-purge-icons": "^0.9.0",
    "vitest": "^0.18.0",
    "windicss": "^3.5.6"
  },
  "overrides": {
    "vue": "latest"
  }
}<|MERGE_RESOLUTION|>--- conflicted
+++ resolved
@@ -34,11 +34,7 @@
   "dependencies": {
     "@ckpack/vue-color": "^1.2.0",
     "@iconify/vue": "^4.0.1",
-<<<<<<< HEAD
-=======
     "@pinia/nuxt": "^0.4.7",
-    "@types/file-saver": "^2.0.5",
->>>>>>> 49354ca4
     "@vue-flow/additional-components": "^1.2.0",
     "@vue-flow/core": "^1.3.0",
     "@vuelidate/core": "^2.0.0-alpha.44",
