--- conflicted
+++ resolved
@@ -83,12 +83,9 @@
     "@nuxt/image-edge": "^1.0.0-27657146.da85542",
     "@types/axios": "^0.14.0",
     "@types/dagre": "^0.7.48",
-<<<<<<< HEAD
     "@types/file-saver": "^2.0.5",
     "@types/leaflet": "^1.9.0",
     "@types/leaflet.markercluster": "^1.5.1",
-=======
->>>>>>> 650a5279
     "@types/papaparse": "^5.3.2",
     "@types/sortablejs": "^1.13.0",
     "@types/tinycolor2": "^1.4.3",
