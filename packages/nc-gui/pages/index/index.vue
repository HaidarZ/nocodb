--- conflicted
+++ resolved
@@ -13,13 +13,8 @@
     <div
       class="min-h-[calc(100vh_-_var(--header-height))] bg-primary bg-opacity-5 flex flex-wrap justify-between xl:flex-nowrap gap-6 py-6 px-4 md:(px-12 pt-65px)"
     >
-<<<<<<< HEAD
       <div v-if="!appInfo.useFinnTheme" class="hidden xl:(flex)">
-        <div>
-=======
-      <div class="hidden xl:(flex)">
         <div v-if="route.name === 'index-index'">
->>>>>>> d6817ed7
           <LazyGeneralSponsors />
         </div>
       </div>
@@ -29,13 +24,9 @@
       </div>
 
       <div
-<<<<<<< HEAD
         v-if="!appInfo.useFinnTheme"
-        class="flex-1 flex gap-6 flex-col justify-center items-center md:(flex-row justify-between items-start)"
-=======
         :class="{ 'flex-1': route.name === 'index-index' }"
         class="flex gap-6 flex-col justify-center items-center md:(flex-row justify-between items-start)"
->>>>>>> d6817ed7
       >
         <template v-if="route.name === 'index-index'">
           <TransitionGroup name="page" mode="out-in">
