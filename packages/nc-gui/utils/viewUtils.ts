--- conflicted
+++ resolved
@@ -25,9 +25,7 @@
   [ViewTypes.FORM]: 'form',
   [ViewTypes.GALLERY]: 'gallery',
   [ViewTypes.KANBAN]: 'kanban',
-<<<<<<< HEAD
   [ViewTypes.MAP]: 'map',
-=======
 }
 
 export const isRtlLang = (lang: keyof typeof Language) => ['fa', 'ar'].includes(lang)
@@ -41,5 +39,4 @@
   document.body.classList.remove(oppositeDirection)
   document.body.classList.add(dir)
   document.body.style.direction = dir
->>>>>>> f633b583
 }