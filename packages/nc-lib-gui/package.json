{
<<<<<<< HEAD
  "name": "nc-lib-gui",
  "version": "0.91.0",
=======
  "name": "finn-nc-lib-gui",
>>>>>>> fb867603
  "description": "> TODO: description",
  "version": "0.90.10-finn.0",
  "author": "“pranavxc” <pranavxc@gmail.com>",
  "homepage": "https://gitlab.com/xgenecloud-ts/xgenecloud-ts#readme",
  "license": "AGPL-3.0-or-later",
  "main": "lib/XcLibGui.js",
  "directories": {
    "lib": "lib",
    "test": "__tests__"
  },
  "files": [
    "lib"
  ],
  "repository": {
    "type": "git",
    "url": "git+ssh://git@gitlab.com/xgenecloud-ts/xgenecloud-ts.git"
  },
  "scripts": {
    "test": "echo \"Error: run tests from root\" && exit 1"
  },
  "bugs": {
    "url": "https://gitlab.com/xgenecloud-ts/xgenecloud-ts/issues"
  },
  "dependencies": {
    "axios": "^0.19.2",
    "body-parser": "^1.19.0",
    "dayjs": "^1.10.4",
    "express": "^4.17.1",
    "vuedraggable": "^2.24.3"
  }
}<|MERGE_RESOLUTION|>--- conflicted
+++ resolved
@@ -1,12 +1,7 @@
 {
-<<<<<<< HEAD
-  "name": "nc-lib-gui",
-  "version": "0.91.0",
-=======
   "name": "finn-nc-lib-gui",
->>>>>>> fb867603
+  "version": "0.91.0-finn.0",
   "description": "> TODO: description",
-  "version": "0.90.10-finn.0",
   "author": "“pranavxc” <pranavxc@gmail.com>",
   "homepage": "https://gitlab.com/xgenecloud-ts/xgenecloud-ts#readme",
   "license": "AGPL-3.0-or-later",
