{
  "name": "finn-nc-lib-gui",
<<<<<<< HEAD
  "version": "0.84.7-finn.1",
=======
  "version": "0.84.8-finn.0",
>>>>>>> 339cabe4
  "description": "> TODO: description",
  "author": "“pranavxc” <pranavxc@gmail.com>",
  "homepage": "https://gitlab.com/xgenecloud-ts/xgenecloud-ts#readme",
  "license": "AGPL-3.0-or-later",
  "main": "lib/XcLibGui.js",
  "directories": {
    "lib": "lib",
    "test": "__tests__"
  },
  "files": [
    "lib"
  ],
  "repository": {
    "type": "git",
    "url": "git+ssh://git@gitlab.com/xgenecloud-ts/xgenecloud-ts.git"
  },
  "scripts": {
    "test": "echo \"Error: run tests from root\" && exit 1"
  },
  "bugs": {
    "url": "https://gitlab.com/xgenecloud-ts/xgenecloud-ts/issues"
  },
  "dependencies": {
    "axios": "^0.19.2",
    "body-parser": "^1.19.0",
    "dayjs": "^1.10.4",
    "express": "^4.17.1",
    "vuedraggable": "^2.24.3"
  }
}<|MERGE_RESOLUTION|>--- conflicted
+++ resolved
@@ -1,10 +1,6 @@
 {
   "name": "finn-nc-lib-gui",
-<<<<<<< HEAD
-  "version": "0.84.7-finn.1",
-=======
-  "version": "0.84.8-finn.0",
->>>>>>> 339cabe4
+  "version": "0.84.8-finn.1",
   "description": "> TODO: description",
   "author": "“pranavxc” <pranavxc@gmail.com>",
   "homepage": "https://gitlab.com/xgenecloud-ts/xgenecloud-ts#readme",
