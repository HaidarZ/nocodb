{
<<<<<<< HEAD
  "name": "finn-nc-lib-gui",
=======
  "name": "nc-lib-gui",
  "version": "0.90.10",
>>>>>>> 24703b9a
  "description": "> TODO: description",
  "version": "0.90.7-finn.1",
  "author": "“pranavxc” <pranavxc@gmail.com>",
  "homepage": "https://gitlab.com/xgenecloud-ts/xgenecloud-ts#readme",
  "license": "AGPL-3.0-or-later",
  "main": "lib/XcLibGui.js",
  "directories": {
    "lib": "lib",
    "test": "__tests__"
  },
  "files": [
    "lib"
  ],
  "repository": {
    "type": "git",
    "url": "git+ssh://git@gitlab.com/xgenecloud-ts/xgenecloud-ts.git"
  },
  "scripts": {
    "test": "echo \"Error: run tests from root\" && exit 1"
  },
  "bugs": {
    "url": "https://gitlab.com/xgenecloud-ts/xgenecloud-ts/issues"
  },
  "dependencies": {
    "axios": "^0.19.2",
    "body-parser": "^1.19.0",
    "dayjs": "^1.10.4",
    "express": "^4.17.1",
    "vuedraggable": "^2.24.3"
  }
}<|MERGE_RESOLUTION|>--- conflicted
+++ resolved
@@ -1,12 +1,7 @@
 {
-<<<<<<< HEAD
   "name": "finn-nc-lib-gui",
-=======
-  "name": "nc-lib-gui",
-  "version": "0.90.10",
->>>>>>> 24703b9a
   "description": "> TODO: description",
-  "version": "0.90.7-finn.1",
+  "version": "0.90.10-finn.0",
   "author": "“pranavxc” <pranavxc@gmail.com>",
   "homepage": "https://gitlab.com/xgenecloud-ts/xgenecloud-ts#readme",
   "license": "AGPL-3.0-or-later",
