{
  "name": "nocodb",
<<<<<<< HEAD
  "version": "0.90.2-finn.0",
=======
  "version": "0.90.5",
>>>>>>> a694ba17
  "description": "NocoDB",
  "main": "dist/bundle.js",
  "repository": "https://github.com/finn-auto/nocodb",
  "license": "AGPL-3.0-or-later",
  "keywords": [],
  "scripts": {
    "describe": "npm-scripts-info",
    "build": "run-s clean && run-p build:*",
    "build:obfuscate": "EE=true webpack  --config webpack.config.js",
    "build:main": "tsc -p tsconfig.json",
    "build:module": "tsc -p tsconfig.module.json",
    "obfuscate:build:publish": "npm run build:obfuscate && npm publish .",
    "fix": "run-s fix:*",
    "fix:prettier": "prettier \"src/**/*.ts\" --write",
    "lint": "eslint src --ext .ts",
    "test": "cross-env TS_NODE_PROJECT=tsconfig.json mocha -r ts-node/register   src/__tests__/**/*.test.ts --recursive",
    "local:test:graphql": "cross-env DATABASE_URL=mysql://root:password@localhost:3306/sakila TS_NODE_PROJECT=tsconfig.json mocha -r ts-node/register   src/__tests__/graphql.test.ts --recursive --timeout 10000  --exit",
    "test:graphql": "cross-env TS_NODE_PROJECT=tsconfig.json mocha -r ts-node/register   src/__tests__/graphql.test.ts --recursive --timeout 10000  --exit",
    "test:grpc": "cross-env TS_NODE_PROJECT=tsconfig.json mocha -r ts-node/register   src/__tests__/grpc.test.ts --recursive --timeout 10000  --exit",
    "local:test:rest": "cross-env DATABASE_URL=mysql://root:password@localhost:3306/sakila  TS_NODE_PROJECT=tsconfig.json mocha -r ts-node/register   src/__tests__/rest.test.ts --recursive --timeout 10000  --exit",
    "test:rest": "cross-env TS_NODE_PROJECT=tsconfig.json mocha -r ts-node/register   src/__tests__/rest.test.ts --recursive --timeout 10000  --exit",
    "test1": "run-s build test:*",
    "test:lint": "tslint --project . && prettier \"src/**/*.ts\" --list-different",
    "test:unit": "nyc --silent ava",
    "watch": "run-s clean build:main && run-p \"build:main -- -w\" \"test:unit -- --watch\"",
    "cov": "run-s build test:unit cov:html && open-cli coverage/index.html",
    "cov:html": "nyc report --reporter=html",
    "cov:send": "nyc report --reporter=lcov && codecov",
    "cov:check": "nyc report && nyc check-coverage --lines 100 --functions 100 --branches 100",
    "doc": "run-s doc:html && open-cli build/docs/index.html",
    "doc:html": "typedoc src/ --exclude **/*.spec.ts --target ES6 --mode file --out build/docs",
    "doc:json": "typedoc src/ --exclude **/*.spec.ts --target ES6 --mode file --json build/docs/typedoc.json",
    "doc:publish": "gh-pages -m \"[ci skip] Updates\" -d build/docs",
    "version": "standard-version",
    "reset": "git clean -dfx && git reset --hard && npm i",
    "clean": "trash build src/test",
    "prepare-release": "run-s reset src/test cov:check doc:html version doc:publish",
    "start-graphql": "ts-node src/example/index.gql.ts",
    "start-rest": "ts-node src/example/index.rest.ts",
    "start-grpc": "ts-node src/example/index.grpc.ts",
    "start-api": "ts-node src/example/index.ts",
    "start-xc-tool-api": "ts-node src/example/xc-tool-apis.ts",
    "docker-test": "node docker/index.js",
    "test:dev:travis": "cross-env NODE_ENV=dev npm run test:rest && NODE_ENV=dev npm run test:graphql && NODE_ENV=dev npm run test:grpc",
    "test:travis": "cross-env NODE_ENV=test npm run test:rest && NODE_ENV=test npm run test:graphql && NODE_ENV=test npm run test:grpc",
    "local": "node --expose-gc --max-old-space-size=1024 docker/index.js",
    "local-reset": "rm noco.db && npm run local",
    "debug-local-build": "NODE_ENV=dev node docker/main.js",
    "debug-local": "NODE_ENV=dev node docker/index.js",
    "test-rpc": " node docker/index-grpc.js",
    "postbuild": "npm run copy-files",
    "copy-files": "copyfiles -u 1 \"src/**/*.ejs\" build/main && copyfiles -u 1 \"src/**/*.ejs\" build/module && copyfiles -u 1 \"src/**/*.ejs\" docker",
    "docker:build": "EE=\"true-xc-test\" webpack  --config docker/webpack.config.js",
    "docker:image:build": "docker build . -t nocodb/nocodb:latest -t nocodb/nocodb:0.10.0 --no-cache",
    "docker:image:buildx": "docker buildx build . --platform linux/arm64 -t nocodb/nocodb:arm64 --no-cache",
    "docker:image:deploy": "docker push nocodb/nocodb:latest && docker push  nocodb/nocodb:0.10.0",
    "docker:build:publish:image": "npm run build && npm run docker:build && npm run docker:image:build",
    "docker:s3:image:build": "docker build . --file litestream/Dockerfile -t xgenecloud/xc-s3:latest -t xgenecloud/xc-s3:0.0.1 --no-cache",
    "docker:s3:image:deploy": "docker push xgenecloud/xc-s3:latest && docker push  xgenecloud/xc-s3:0.0.1",
    "docker:s3:build:publish:image": "npm run build && npm run docker:build && npm run docker:s3:image:build  && npm run docker:s3:image:deploy",
    "docker:oracle:image:build": "docker build . -t xc-instant-oracle -f Dockerfile-ORACLE --no-cache",
    "help:a": "node docker/test",
    "help:seed": "ts-node ./src/example/seedts.ts",
    "help:c": "ts-node ./help/a",
    "watch:build": "nodemon -e ts,js -w ./src -x npm run build",
    "watch:serve": "nodemon -e ts -w ./build -x npm run debug-local ",
    "watch:run": "cross-env  NC_DISABLE_TELE1=true EE=true nodemon -e ts,js -w ./src -x \"ts-node src/example/docker --log-error --project tsconfig.json\"",
    "watch:run:cypress": "cross-env EE=true nodemon -e ts,js -w ./src -x \"ts-node src/example/docker --log-error --project tsconfig.json\"",
    "watch:run:mysql": "cross-env  NC_DISABLE_TELE=true EE=true nodemon -e ts,js -w ./src -x \"ts-node src/example/dockerRunMysql --log-error --project tsconfig.json\"",
    "run": "ts-node src/example/docker",
    "watch:try": "nodemon -e ts,js -w ./src -x \"ts-node src/example/try --log-error --project tsconfig.json\"",
    "example:docker": "ts-node ./src/example/docker.ts"
  },
  "scripts-info": {
    "info": "Display information about the package scripts",
    "build": "Clean and rebuild the project",
    "fix": "Try to automatically fix any linting problems",
    "test": "Lint and unit test the project",
    "watch": "Watch and rebuild the project on save, then rerun relevant tests",
    "cov": "Rebuild, run tests, then create and open the coverage report",
    "doc": "Generate HTML API documentation and open it in a browser",
    "doc:json": "Generate API documentation in typedoc JSON format",
    "version": "Bump package.json version, update CHANGELOG.md, tag release",
    "reset": "Delete all untracked files and reset the repo to the last commit",
    "prepare-release": "One-step: clean, build, test, publish docs, and prep a release"
  },
  "engines": {
    "node": ">=8.9"
  },
  "dependencies": {
    "@google-cloud/storage": "^5.7.2",
    "@graphql-tools/merge": "^6.0.12",
    "@sentry/node": "^6.3.5",
    "archiver": "^5.0.2",
    "auto-bind": "^4.0.0",
    "aws-sdk": "^2.829.0",
    "axios": "^0.21.1",
    "bcryptjs": "^2.4.3",
    "body-parser": "^1.19.0",
    "boxen": "^5.0.0",
    "clear": "^0.1.0",
    "cli-table3": "^0.6.0",
    "cluster": "^0.7.7",
    "colors": "1.4.0",
    "cookie-parser": "^1.4.5",
    "cors": "^2.8.5",
    "cron": "^1.8.2",
    "crypto-js": "^4.0.0",
    "dataloader": "^2.0.0",
    "dayjs": "^1.8.34",
    "debug": "^4.2.0",
    "dotenv": "^8.2.0",
    "ejs": "^3.1.3",
    "emittery": "^0.7.1",
    "express": "^4.17.1",
    "express-graphql": "^0.11.0",
    "express-status-monitor": "^1.3.3",
    "extract-zip": "^2.0.1",
    "fast-levenshtein": "^2.0.6",
    "fs-extra": "^9.0.1",
    "glob": "^7.1.6",
    "graphql": "^15.3.0",
    "graphql-depth-limit": "^1.1.0",
    "graphql-type-json": "^0.3.2",
    "handlebars": "^4.7.6",
    "import-fresh": "^3.2.1",
    "inflection": "^1.12.0",
    "ioredis": "^4.28.5",
    "ioredis-mock": "^7.1.0",
    "is-docker": "^2.2.1",
    "js-beautify": "^1.11.0",
    "jsep": "^0.4.0",
    "json2csv": "^5.0.6",
    "jsonfile": "^6.1.0",
    "jsonwebtoken": "^8.5.1",
    "knex": "^0.21.2",
    "lodash": "^4.17.19",
    "lru-cache": "^6.0.0",
    "mailersend": "^1.1.0",
    "material-design-icons-iconfont": "^6.1.0",
    "md5": "^2.2.1",
    "minio": "^7.0.18",
    "mkdirp": "^0.5.5",
    "morgan": "^1.10.0",
    "mssql": "^6.2.0",
    "multer": "^1.4.2",
    "mysql2": "^2.2.5",
    "nanoid": "^3.1.20",
    "nc-common": "0.0.6",
    "nc-lib-gui": "npm:finn-nc-lib-gui@0.90.2-finn.2",
    "nc-help": "^0.2.44",
<<<<<<< HEAD
=======
    "nc-lib-gui": "0.90.5",
>>>>>>> a694ba17
    "nc-plugin": "^0.1.1",
    "ncp": "^2.0.0",
    "nocodb-sdk": "file:../nocodb-sdk",
    "nodemailer": "^6.4.10",
    "ora": "^4.0.4",
    "os-locale": "^5.0.0",
    "papaparse": "^5.3.1",
    "parse-database-url": "^0.3.0",
    "passport": "^0.4.1",
    "passport-auth-token": "^1.0.1",
    "passport-azure-ad-oauth2": "0.0.4",
    "passport-custom": "^1.1.1",
    "passport-github": "^1.1.0",
    "passport-google-oauth20": "^2.0.0",
    "passport-jwt": "^4.0.0",
    "passport-local": "^1.0.0",
    "pg": "^8.3.0",
    "request-ip": "^2.1.3",
    "rmdir": "^1.2.0",
    "sha.js": "^2.4.11",
    "slash": "^3.0.0",
    "socket.io": "^4.4.1",
    "sqlite3": "5.0.0",
    "twilio": "^3.55.1",
    "unique-names-generator": "^4.3.1",
    "uuid": "^8.2.0",
    "validator": "^13.1.1",
    "xc-core-ts": "^0.1.0"
  },
  "devDependencies": {
    "@bitjson/npm-scripts-info": "^1.0.0",
    "@bitjson/typedoc": "^0.15.0-0",
    "@istanbuljs/nyc-config-typescript": "^0.1.3",
    "@types/chai": "^4.2.12",
    "@types/express": "^4.17.7",
    "@types/inflection": "^1.5.28",
    "@types/lru-cache": "^5.1.0",
    "@types/minio": "^7.0.7",
    "@types/mkdirp": "^1.0.2",
    "@types/mocha": "^8.0.1",
    "@types/nodemailer": "^6.4.0",
    "@types/supertest": "^2.0.10",
    "@typescript-eslint/eslint-plugin": "^4.0.1",
    "@typescript-eslint/parser": "^4.0.1",
    "@webserverless/fc-express": "^0.1.4",
    "autocannon": "^6.5.0",
    "ava": "2.2.0",
    "chai": "^4.2.0",
    "codecov": "^3.5.0",
    "copyfiles": "^2.3.0",
    "cross-env": "^7.0.3",
    "cz-conventional-changelog": "^2.1.0",
    "eslint": "^7.8.0",
    "eslint-config-prettier": "^6.15.0",
    "eslint-plugin-eslint-comments": "^3.2.0",
    "eslint-plugin-functional": "^3.0.2",
    "eslint-plugin-import": "^2.22.0",
    "eslint-plugin-prettier": "^4.0.0",
    "gh-pages": "^2.0.1",
    "mocha": "^8.1.1",
    "nodemon": "^2.0.7",
    "npm-run-all": "^4.1.5",
    "nyc": "^14.1.1",
    "open-cli": "^5.0.0",
    "prettier": "^1.19.1",
    "raw-body": "^2.4.1",
    "standard-version": "^8.0.1",
    "supertest": "^4.0.2",
    "terser-webpack-plugin": "^4.1.0",
    "trash-cli": "^3.0.0",
    "ts-loader": "^8.0.5",
    "ts-node": "^8.10.2",
    "typescript": "^4.0.3",
    "webpack": "^4.44.1",
    "webpack-cli": "^3.3.12",
    "webpack-node-externals": "^2.5.2",
    "webpack-obfuscator": "^1.12.0"
  },
  "ava": {
    "failFast": true,
    "files": [
      "build/main/**/*.spec.js"
    ],
    "sources": [
      "build/main/**/*.js"
    ]
  },
  "config": {
    "commitizen": {
      "path": "cz-conventional-changelog"
    }
  },
  "prettier": {
    "singleQuote": true
  },
  "nyc": {
    "extends": "@istanbuljs/nyc-config-typescript",
    "exclude": [
      "**/*.spec.js"
    ]
  }
}<|MERGE_RESOLUTION|>--- conflicted
+++ resolved
@@ -1,10 +1,6 @@
 {
   "name": "nocodb",
-<<<<<<< HEAD
-  "version": "0.90.2-finn.0",
-=======
-  "version": "0.90.5",
->>>>>>> a694ba17
+  "version": "0.90.5-finn.0",
   "description": "NocoDB",
   "main": "dist/bundle.js",
   "repository": "https://github.com/finn-auto/nocodb",
@@ -154,15 +150,11 @@
     "mysql2": "^2.2.5",
     "nanoid": "^3.1.20",
     "nc-common": "0.0.6",
+    "nc-help": "^0.2.44",
     "nc-lib-gui": "npm:finn-nc-lib-gui@0.90.2-finn.2",
-    "nc-help": "^0.2.44",
-<<<<<<< HEAD
-=======
-    "nc-lib-gui": "0.90.5",
->>>>>>> a694ba17
     "nc-plugin": "^0.1.1",
     "ncp": "^2.0.0",
-    "nocodb-sdk": "file:../nocodb-sdk",
+    "nocodb-sdk": "^0.90.7",
     "nodemailer": "^6.4.10",
     "ora": "^4.0.4",
     "os-locale": "^5.0.0",
