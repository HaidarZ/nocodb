--- conflicted
+++ resolved
@@ -1,10 +1,6 @@
 {
   "name": "nocodb",
-<<<<<<< HEAD
-  "version": "0.96.3-finn.0",
-=======
-  "version": "0.96.4",
->>>>>>> a8190a49
+  "version": "0.96.4-finn.0",
   "description": "NocoDB",
   "main": "dist/bundle.js",
   "repository": "https://github.com/finn-auto/nocodb",
@@ -162,14 +158,10 @@
     "nanoid": "^3.1.20",
     "nc-common": "0.0.6",
     "nc-help": "0.2.68",
-<<<<<<< HEAD
     "nc-lib-gui": "file:nc-lib-gui-0.96.3.tgz",
-=======
-    "nc-lib-gui": "0.96.4",
->>>>>>> a8190a49
     "nc-plugin": "0.1.2",
     "ncp": "^2.0.0",
-    "nocodb-sdk": "file:../nocodb-sdk",
+    "nocodb-sdk": "^0.97.0",
     "nodemailer": "^6.4.10",
     "object-hash": "^3.0.0",
     "ora": "^4.0.4",
