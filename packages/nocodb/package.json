{
  "name": "nocodb",
<<<<<<< HEAD
  "version": "0.97.0-finn.0",
=======
  "version": "0.98.2",
>>>>>>> b6514315
  "description": "NocoDB",
  "main": "dist/bundle.js",
  "repository": "https://github.com/finn-auto/nocodb",
  "license": "AGPL-3.0-or-later",
  "keywords": [],
  "scripts": {
    "describe": "npm-scripts-info",
    "build": "run-s clean && run-p build:*",
    "build:obfuscate": "EE=true webpack  --config webpack.config.js",
    "build:main": "tsc -p tsconfig.json",
    "build:module": "tsc -p tsconfig.module.json",
    "obfuscate:build:publish": "npm run build:obfuscate && npm publish .",
    "fix": "run-s fix:*",
    "fix:prettier": "prettier \"src/**/*.ts\" --write",
    "lint": "eslint src --ext .ts",
    "test": "cross-env TS_NODE_PROJECT=tsconfig.json mocha -r ts-node/register   src/__tests__/**/*.test.ts --recursive",
    "unit-test": "cross-env TS_NODE_PROJECT=tsconfig.json mocha --require ts-node/register 'src/__tests__/unit/**/*.test.ts' --recursive --check-leaks --exit",
    "local:test:graphql": "cross-env DATABASE_URL=mysql://root:password@localhost:3306/sakila TS_NODE_PROJECT=tsconfig.json mocha -r ts-node/register   src/__tests__/graphql.test.ts --recursive --timeout 10000  --exit",
    "test:graphql": "cross-env TS_NODE_PROJECT=tsconfig.json mocha -r ts-node/register   src/__tests__/graphql.test.ts --recursive --timeout 10000  --exit",
    "test:grpc": "cross-env TS_NODE_PROJECT=tsconfig.json mocha -r ts-node/register   src/__tests__/grpc.test.ts --recursive --timeout 10000  --exit",
    "local:test:unit": "cross-env TS_NODE_PROJECT=./tests/unit/tsconfig.json mocha -r ts-node/register   tests/unit/index.test.ts --recursive --timeout 300000  --exit --delay",
    "test:unit": "cross-env TS_NODE_PROJECT=./tests/unit/tsconfig.json mocha -r ts-node/register   tests/unit/index.test.ts --recursive --timeout 300000  --exit --delay",
    "test1": "run-s build test:*",
    "test:lint": "tslint --project . && prettier \"src/**/*.ts\" --list-different",
    "watch": "run-s clean build:main && run-p \"build:main -- -w\" \"test:unit -- --watch\"",
    "cov": "run-s build test:unit cov:html && open-cli coverage/index.html",
    "cov:html": "nyc report --reporter=html",
    "cov:send": "nyc report --reporter=lcov && codecov",
    "cov:check": "nyc report && nyc check-coverage --lines 100 --functions 100 --branches 100",
    "doc": "run-s doc:html && open-cli build/docs/index.html",
    "doc:html": "typedoc src/ --exclude **/*.spec.ts --target ES6 --mode file --out build/docs",
    "doc:json": "typedoc src/ --exclude **/*.spec.ts --target ES6 --mode file --json build/docs/typedoc.json",
    "doc:publish": "gh-pages -m \"[ci skip] Updates\" -d build/docs",
    "version": "standard-version",
    "reset": "git clean -dfx && git reset --hard && npm i",
    "clean": "trash build src/test",
    "prepare-release": "run-s reset src/test cov:check doc:html version doc:publish",
    "start-graphql": "ts-node src/run/index.gql.ts",
    "start-rest": "ts-node src/run/index.rest.ts",
    "start-grpc": "ts-node src/run/index.grpc.ts",
    "start-api": "ts-node src/run/index.ts",
    "start-xc-tool-api": "ts-node src/run/xc-tool-apis.ts",
    "docker-test": "node docker/index.js",
    "test:dev:travis": "cross-env NODE_ENV=dev npm run test:rest && NODE_ENV=dev npm run test:graphql && NODE_ENV=dev npm run test:grpc",
    "test:travis": "cross-env NODE_ENV=test npm run test:rest && NODE_ENV=test npm run test:graphql && NODE_ENV=test npm run test:grpc",
    "local": "node --expose-gc --max-old-space-size=1024 docker/index.js",
    "local-reset": "rm noco.db && npm run local",
    "debug-local-build": "NODE_ENV=dev node docker/main.js",
    "debug-local": "NODE_ENV=dev node docker/index.js",
    "test-rpc": " node docker/index-grpc.js",
    "postbuild": "npm run copy-files",
    "copy-files": "copyfiles -u 1 \"src/**/*.ejs\" build/main && copyfiles -u 1 \"src/**/*.ejs\" build/module && copyfiles -u 1 \"src/**/*.ejs\" docker",
    "docker:build": "EE=\"true-xc-test\" webpack  --config docker/webpack.config.js",
    "docker:image:build": "docker build . -t nocodb/nocodb-test:latest -t nocodb/nocodb-test:0.10.0 --no-cache",
    "docker:image:buildx": "docker buildx build . --platform linux/arm64 -t nocodb/nocodb:arm64 --no-cache",
    "docker:image:deploy": "docker push nocodb/nocodb:latest && docker push  nocodb/nocodb:0.10.0",
    "docker:build:publish:image": "npm run build && npm run docker:build && npm run docker:image:build",
    "docker:s3:image:build": "docker build . --file litestream/Dockerfile -t xgenecloud/xc-s3:latest -t xgenecloud/xc-s3:0.0.1 --no-cache",
    "docker:s3:image:deploy": "docker push xgenecloud/xc-s3:latest && docker push  xgenecloud/xc-s3:0.0.1",
    "docker:s3:build:publish:image": "npm run build && npm run docker:build && npm run docker:s3:image:build  && npm run docker:s3:image:deploy",
    "docker:oracle:image:build": "docker build . -t xc-instant-oracle -f Dockerfile-ORACLE --no-cache",
    "help:a": "node docker/test",
    "help:seed": "ts-node src/run/seedts.ts",
    "help:c": "ts-node ./help/a",
    "watch:build": "nodemon -e ts,js -w ./src -x npm run build",
    "watch:serve": "nodemon -e ts -w ./build -x npm run debug-local ",
    "watch:run": "cross-env NC_USE_FINN=true NC_DISABLE_TELE1=true EE=true nodemon -e ts,js -w ./src -x \"ts-node src/run/docker --log-error --project tsconfig.json\"",
    "watch:run:cypress": "cross-env EE=true nodemon -e ts,js -w ./src -x \"ts-node src/run/docker --log-error --project tsconfig.json\"",
    "watch:run:cypress:pg": "cross-env EE=true nodemon -e ts,js -w ./src -x \"ts-node src/run/dockerRunPG --log-error --project tsconfig.json\"",
    "watch:run:cypress:pg:cyquick": "cross-env EE=true nodemon -e ts,js -w ./src -x \"ts-node src/run/dockerRunPG_CyQuick.ts --log-error --project tsconfig.json\"",
    "watch:run:mysql": "cross-env  NC_DISABLE_TELE=true EE=true nodemon -e ts,js -w ./src -x \"ts-node src/run/dockerRunMysql --log-error --project tsconfig.json\"",
    "watch:run:pg": "cross-env  NC_DISABLE_TELE=true EE=true nodemon -e ts,js -w ./src -x \"ts-node src/run/dockerRunPG --log-error --project tsconfig.json\"",
    "run": "ts-node src/run/docker",
    "watch:try": "nodemon -e ts,js -w ./src -x \"ts-node src/run/try --log-error --project tsconfig.json\"",
    "example:docker": "ts-node src/run/docker.ts"
  },
  "scripts-info": {
    "info": "Display information about the package scripts",
    "build": "Clean and rebuild the project",
    "fix": "Try to automatically fix any linting problems",
    "test": "Lint and unit test the project",
    "watch": "Watch and rebuild the project on save, then rerun relevant tests",
    "cov": "Rebuild, run tests, then create and open the coverage report",
    "doc": "Generate HTML API documentation and open it in a browser",
    "doc:json": "Generate API documentation in typedoc JSON format",
    "version": "Bump package.json version, update CHANGELOG.md, tag release",
    "reset": "Delete all untracked files and reset the repo to the last commit",
    "prepare-release": "One-step: clean, build, test, publish docs, and prep a release"
  },
  "engines": {
    "node": ">=8.9"
  },
  "dependencies": {
    "@google-cloud/storage": "^5.7.2",
    "@graphql-tools/merge": "^6.0.12",
    "@sentry/node": "^6.3.5",
    "airtable": "^0.11.3",
    "archiver": "^5.0.2",
    "auto-bind": "^4.0.0",
    "aws-sdk": "^2.829.0",
    "axios": "^0.21.1",
    "bcryptjs": "^2.4.3",
    "body-parser": "^1.19.0",
    "boxen": "^5.0.0",
    "bullmq": "^1.86.2",
    "clear": "^0.1.0",
    "cli-table3": "^0.6.0",
    "cluster": "^0.7.7",
    "colors": "1.4.0",
    "cookie-parser": "^1.4.5",
    "cors": "^2.8.5",
    "cron": "^1.8.2",
    "crypto-js": "^4.0.0",
    "dataloader": "^2.0.0",
    "dayjs": "^1.8.34",
    "dd-trace": "^0.36.6",
    "debug": "^4.2.0",
    "dotenv": "^8.2.0",
    "ejs": "^3.1.3",
    "emittery": "^0.7.1",
    "express": "^4.17.1",
    "express-graphql": "^0.11.0",
    "extract-zip": "^2.0.1",
    "fast-levenshtein": "^2.0.6",
    "fs-extra": "^9.0.1",
    "glob": "^7.1.6",
    "graphql": "^15.3.0",
    "graphql-depth-limit": "^1.1.0",
    "graphql-type-json": "^0.3.2",
    "handlebars": "^4.7.6",
    "import-fresh": "^3.2.1",
    "inflection": "^1.12.0",
    "ioredis": "^4.28.5",
    "ioredis-mock": "^7.1.0",
    "is-docker": "^2.2.1",
    "isomorphic-dompurify": "^0.19.0",
    "js-beautify": "^1.11.0",
    "jsep": "^1.3.6",
    "json2csv": "^5.0.6",
    "jsonfile": "^6.1.0",
    "jsonwebtoken": "^8.5.1",
    "knex": "^0.21.2",
    "knex-schema-inspector": "^2.0.3",
    "lodash": "^4.17.19",
    "lru-cache": "^6.0.0",
    "mailersend": "^1.1.0",
    "material-design-icons-iconfont": "^6.1.0",
    "md5": "^2.2.1",
    "minio": "^7.0.18",
    "mkdirp": "^0.5.5",
    "morgan": "^1.10.0",
    "mssql": "^6.2.0",
    "multer": "^1.4.2",
    "mysql2": "^2.2.5",
    "nanoid": "^3.1.20",
    "nc-common": "0.0.6",
    "nc-help": "0.2.76",
<<<<<<< HEAD
    "nc-lib-gui": "file:nc-lib-gui-0.97.0.tgz",
=======
    "nc-lib-gui": "0.98.2",
>>>>>>> b6514315
    "nc-plugin": "0.1.2",
    "ncp": "^2.0.0",
    "nocodb-sdk": "file:nocodb-sdk-0.97.0.tgz",
    "nodemailer": "^6.4.10",
    "object-hash": "^3.0.0",
    "ora": "^4.0.4",
    "os-locale": "^5.0.0",
    "papaparse": "^5.3.1",
    "parse-database-url": "^0.3.0",
    "passport": "^0.4.1",
    "passport-auth-token": "^1.0.1",
    "passport-azure-ad-oauth2": "0.0.4",
    "passport-custom": "^1.1.1",
    "passport-github": "^1.1.0",
    "passport-google-oauth20": "^2.0.0",
    "passport-jwt": "^4.0.0",
    "passport-local": "^1.0.0",
    "pg": "^8.3.0",
    "request": "^2.88.2",
    "request-ip": "^2.1.3",
    "rmdir": "^1.2.0",
    "sha.js": "^2.4.11",
    "slash": "^3.0.0",
    "socket.io": "^4.4.1",
    "sqlite3": "^5.1.2",
    "tinycolor2": "^1.4.2",
    "twilio": "^3.55.1",
    "unique-names-generator": "^4.3.1",
    "uuid": "^8.2.0",
    "validator": "^13.1.1",
    "xc-core-ts": "^0.1.0",
    "xlsx": "^0.18.5"
  },
  "devDependencies": {
    "@bitjson/npm-scripts-info": "^1.0.0",
    "@bitjson/typedoc": "^0.15.0-0",
    "@istanbuljs/nyc-config-typescript": "^0.1.3",
    "@types/chai": "^4.2.12",
    "@types/express": "^4.17.7",
    "@types/inflection": "^1.5.28",
    "@types/lru-cache": "^5.1.0",
    "@types/minio": "^7.0.7",
    "@types/mkdirp": "^1.0.2",
    "@types/mocha": "^8.0.1",
    "@types/node": "^18.0.0",
    "@types/nodemailer": "^6.4.0",
    "@types/supertest": "^2.0.10",
    "@types/tinycolor2": "^1.4.3",
    "@typescript-eslint/eslint-plugin": "^4.0.1",
    "@typescript-eslint/parser": "^4.0.1",
    "@webserverless/fc-express": "^0.1.4",
    "autocannon": "^6.5.0",
    "ava": "2.2.0",
    "chai": "^4.2.0",
    "codecov": "^3.5.0",
    "copyfiles": "^2.3.0",
    "cross-env": "^7.0.3",
    "cz-conventional-changelog": "^2.1.0",
    "eslint": "^7.8.0",
    "eslint-config-prettier": "^6.15.0",
    "eslint-plugin-eslint-comments": "^3.2.0",
    "eslint-plugin-functional": "^3.0.2",
    "eslint-plugin-import": "^2.22.0",
    "eslint-plugin-prettier": "^4.0.0",
    "gh-pages": "^2.0.1",
    "mocha": "^8.1.1",
    "nodemon": "^2.0.7",
    "npm-run-all": "^4.1.5",
    "nyc": "^14.1.1",
    "open-cli": "^5.0.0",
    "prettier": "^2.7.1",
    "raw-body": "^2.4.1",
    "rewire": "^6.0.0",
    "sinon": "^14.0.0",
    "standard-version": "^8.0.1",
    "supertest": "^4.0.2",
    "terser-webpack-plugin": "^4.1.0",
    "trash-cli": "^3.0.0",
    "ts-loader": "^8.0.5",
    "ts-node": "^8.10.2",
    "typescript": "^4.0.3",
    "webpack": "^4.44.1",
    "webpack-cli": "^3.3.12",
    "webpack-node-externals": "^2.5.2",
    "webpack-obfuscator": "^1.12.0"
  },
  "ava": {
    "failFast": true,
    "files": [
      "build/main/**/*.spec.js"
    ],
    "sources": [
      "build/main/**/*.js"
    ]
  },
  "config": {
    "commitizen": {
      "path": "cz-conventional-changelog"
    }
  },
  "prettier": {
    "singleQuote": true
  },
  "nyc": {
    "extends": "@istanbuljs/nyc-config-typescript",
    "exclude": [
      "**/*.spec.js"
    ]
  }
}<|MERGE_RESOLUTION|>--- conflicted
+++ resolved
@@ -1,10 +1,6 @@
 {
   "name": "nocodb",
-<<<<<<< HEAD
-  "version": "0.97.0-finn.0",
-=======
-  "version": "0.98.2",
->>>>>>> b6514315
+  "version": "0.98.2-finn.0",
   "description": "NocoDB",
   "main": "dist/bundle.js",
   "repository": "https://github.com/finn-auto/nocodb",
@@ -162,11 +158,7 @@
     "nanoid": "^3.1.20",
     "nc-common": "0.0.6",
     "nc-help": "0.2.76",
-<<<<<<< HEAD
     "nc-lib-gui": "file:nc-lib-gui-0.97.0.tgz",
-=======
-    "nc-lib-gui": "0.98.2",
->>>>>>> b6514315
     "nc-plugin": "0.1.2",
     "ncp": "^2.0.0",
     "nocodb-sdk": "file:nocodb-sdk-0.97.0.tgz",
