--- conflicted
+++ resolved
@@ -2710,9 +2710,7 @@
 
       qb.del();
 
-<<<<<<< HEAD
-      const count = (await qb) as any;
-=======
+
         const childColumn = await colOptions.getChildColumn();
         const parentColumn = await colOptions.getParentColumn();
         const parentTable = await parentColumn.getModel();
@@ -2789,7 +2787,6 @@
       const count = (await deleteQb) as any;
 
       await trx.commit();
->>>>>>> 51364c70
 
       await this.afterBulkDelete(count, this.dbDriver, cookie, true);
 
