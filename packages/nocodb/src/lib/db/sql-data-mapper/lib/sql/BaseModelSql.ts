import autoBind from 'auto-bind';
import _ from 'lodash';
import Validator from 'validator';

import BaseModel, { XcFilter, XcFilterWithAlias } from '../BaseModel';
import formulaQueryBuilder from './formulaQueryBuilderFromString';
import genRollupSelect from './genRollupSelect';
import Papaparse from 'papaparse';
import { generateS3SignedUrls } from './decorators/GenerateS3SignedUrls';
import NcPluginMgr from '../../../../v1-legacy/plugins/NcPluginMgr';
import IStorageAdapter from '../../../../../interface/IStorageAdapter';

/**
 * Base class for models
 *
 * @class
 * @classdesc Base class for models
 */
class BaseModelSql extends BaseModel {
  private dbModels: {
    [tn: string]: BaseModelSql;
  };

  public readonly _tn: string;
  private _selectFormulas: any;
  private _selectFormulasObj: any;
  private _defaultNestedQueryParams: any;
  private _nestedProps: { [prop: string]: any };
  private _nestedPropsModels: { [prop: string]: BaseModelSql } = {};
  private readonly _primaryColRef: any;
  pluginMgr: NcPluginMgr;

  /**
   *
   * @param {Object} args
   * @param {Object} args.knex - Knex instance
   * @param {String} args.tn - table name
   * @param {Object[]} args.columns - columns
   * @param {Object[]} args.pks - primary keys
   * @param {Object[]} args.hasMany - has many relations
   * @param {Object[]} args.belongsTo - belongs to relations
   * @param {Object} args.hooks - afterInsert, beforeInsert, errorInsert, afterUpdate, beforeUpdate, errorUpdate, afterDelete, beforeDelete, errorDelete
   * @returns {BaseModelSql} Returns {@link BaseModelSql} reference.
   *
   */
  constructor({
    dbDriver,
    tn,
    _tn,
    columns,
    hasMany = [],
    belongsTo = [],
    manyToMany = [],
    v,
    type,
    dbModels,
<<<<<<< HEAD
    pluginMgr
=======
>>>>>>> 66e82a39
  }: {
    [key: string]: any;
    dbModels?: {
      [tn: string]: BaseModelSql;
    };
  }) {
    super({
      dbDriver,
      tn,
      columns,
      hasMany,
      belongsTo,
      type,
    });

    this.dbDriver = dbDriver;
    this.columns = columns;

    this.pks = columns.filter((c) => c.pk === true);
    this._primaryColRef = columns.find((c) => c.pv);
    this.hasManyRelations = hasMany;
    this.belongsToRelations = belongsTo;
    this.manyToManyRelations = manyToMany;
    this.virtualColumns = v;
    this.config = {
      limitDefault: process.env.DB_QUERY_LIMIT_DEFAULT || 25,
      limitMax: process.env.DB_QUERY_LIMIT_MAX || 100,
      limitMin: process.env.DB_QUERY_LIMIT_MIN || 1,
      log: false,
      explain: false,
      hasManyMax: 5,
      bulkLengthMax: 1000,
      chunkSize: 50,
      stepMin: 1,
      stepsMax: 100,
      record: true,
      timeout: 25000,
    };

    this.clientType = this.dbDriver.clientType();
    this.dbModels = dbModels;
    this._tn = _tn;
    this.pluginMgr = pluginMgr;
    autoBind(this);
  }

  protected get storageAdapter(): IStorageAdapter {
    return this.pluginMgr?.storageAdapter;
  }

  /**
   * Validates column values against validation functions
   *
   * @param {Object[]} columns - columns with values
   * @memberof BaseModel
   * @returns Promise<Boolean>
   * @throws {Error}
   */
  async validate(columns) {
    // let cols = Object.keys(this.columns);
    for (let i = 0; i < this.columns.length; ++i) {
      const {
        validate: { func, msg },
        cn,
      } = this.columns[i];
      for (let j = 0; j < func.length; ++j) {
        const fn = typeof func[j] === 'string' ? Validator[func[j]] : func[j];
        const arg =
          typeof func[j] === 'string' ? columns[cn] + '' : columns[cn];
        if (
          columns[cn] !== null &&
          columns[cn] !== undefined &&
          columns[cn] !== '' &&
          cn in columns &&
          !(fn.constructor.name === 'AsyncFunction' ? await fn(arg) : fn(arg))
        ) {
          throw new Error(
            msg[j].replace(/\{VALUE}/g, columns[cn]).replace(/\{cn}/g, cn)
          );
        }
      }
    }
    return true;
  }

  /**
   *
   * @returns {Object} knex instance attached to a table
   */
  public get $db() {
    return this.dbDriver(this.tnPath);
  }

  public get tnPath() {
    const schema = (this.dbDriver as any).searchPath?.();
    const table =
      this.isMssql() && schema
        ? this.dbDriver.raw('??.??', [schema, this.tn])
        : this.tn;
    return table;
  }

  /**
   * _wherePk
   *
   * @param {String} id - pk separated by ___
   * @returns {Object} - primary key where condition
   * @private
   */
  _wherePk(id) {
    const ids = (id + '').split('___');
    const where = {};
    for (let i = 0; i < this.pks.length; ++i) {
      where[this.pks[i].cn] = ids[i];
    }
    return where;
  }

  /**
   * _whereFk
   *
   * @param {Object} args
   * @param {String} args.tnp - parent table name
   * @param {String} args.parentId - foreign key
   * @returns {Object} - foreign key where condition
   * @private
   */
  _whereFk({ tnp, parentId }) {
    const { cn } = this.belongsToRelations.find(({ rtn }) => rtn === tnp);
    const where = { [cn]: parentId };
    return where;
  }

  /**
   *
   * @param obj
   * @returns {Object} Copy of the object excluding primary keys
   * @private
   */
  _extractPks(obj): {
    [key: string]: any;
  } {
    const objCopy = this.mapAliasToColumn(obj);
    for (const key in objCopy) {
      if (this.pks.filter((pk) => pk._cn === key).length === 0) {
        delete objCopy[key];
      }
    }
    return objCopy;
  }

  /**
   *
   * @param obj
   * @returns {Object} Copy of the object excluding primary keys
   * @private
   */
  _extractPksValues(obj): string {
    const objCopy = this.mapAliasToColumn(obj);
    for (const key in objCopy) {
      if (
        this.pks.filter((pk) => pk._cn === key || pk.cn === key).length === 0
      ) {
        delete objCopy[key];
      }
    }
    return Object.values(objCopy).join('___');
  }

  /**
   * Returns a transaction reference
   *
   * @async
   *
   * @returns {Promise<Object>} Transaction reference
   */
  async transaction() {
    return await this.dbDriver.transaction();
  }

  /**
   * Commit transaction
   *
   * @async
   * @param {Object} trx - Transaction reference
   * @returns {Promise<void>}
   */
  async commit(trx) {
    await trx.commit();
  }

  /**
   * Rollback transaction
   *
   * @async
   * @param {Object} trx - Transaction reference
   * @returns {Promise<void>}
   */
  async rollback(trx) {
    await trx.rollback();
  }

  /**
   * Transaction completed
   *
   * @async
   * @param {Object} trx - Transaction reference
   * @returns {Promise<void>}
   */
  isCompleted(trx) {
    return trx.isCompleted();
  }

  /**
   * Creates row in table
   *
   * @param {Object} data - row data
   * @param {Object} [trx] - knex transaction object
   * @returns {Promise<Object[]>|Promise<Number[]>}
   */
  // todo: optimize
  async insert(data, trx = null, cookie?: any) {
    try {
      const insertObj = this.mapAliasToColumn(data);

      if ('beforeInsert' in this) {
        await this.beforeInsert(insertObj, trx, cookie);
      }

      let response;
      const driver = trx ? trx : this.dbDriver;

      await this.validate(insertObj);

      const query = driver(this.tnPath).insert(insertObj);

      if (this.isPg() || this.dbDriver.clientType() === 'mssql') {
        query.returning(
          Object.entries(this.aliasToColumn).map(
            ([val, key]) => `${key} as ${val}`
          )
        );
        response = await this._run(query);
      }

      const ai = this.columns.find((c) => c.ai);
      if (
        !response ||
        (typeof response?.[0] !== 'object' && response?.[0] !== null)
      ) {
        let id;
        if (response?.length) {
          id = response[0];
        } else {
          id = (await this._run(query))[0];
        }

        if (ai) {
          // response = await this.readByPk(id)
          response = await this.nestedRead(id, this.defaultNestedBtQueryParams);
        } else {
          response = data;
        }
      } else if (ai) {
        const nestedResponse = await this.nestedRead(
          Array.isArray(response)
            ? response?.[0]?.[ai._cn]
            : response?.[ai._cn],
          this.defaultNestedBtQueryParams
        );
        response = !_.isEmpty(nestedResponse) ? nestedResponse : response;
      }

      if (Array.isArray(response)) {
        response = response[0];
      }

      await this.afterInsert(response, trx, cookie);
      return Array.isArray(response) ? response[0] : response;
    } catch (e) {
      console.log(e);
      await this.errorInsert(e, data, trx, cookie);
      throw e;
    }
  }

  private isPg() {
    return this.dbDriver.clientType() === 'pg';
  }

  /**
   * Update table row data by primary key
   *
   * @param {String} id - primary key separated by ___
   * @param {Object} data - table row data
   * @param {Object} [trx] - knex transaction object
   * @returns {Promise<Number>} 1 for success, 0 for failure
   */
  async updateByPk(id, data, trx = null, cookie?: any) {
    try {
      const mappedData = this.mapAliasToColumn(data);

      await this.validate(data);

      await this.beforeUpdate(data, trx, cookie);

      const driver = trx ? trx : this.dbDriver;

      // this.validate(data);
      await this._run(
        driver(this.tnPath).update(mappedData).where(this._wherePk(id))
      );

      const response = await this.nestedRead(id, this.defaultNestedQueryParams);
      await this.afterUpdate(response, trx, cookie);
      return response;
    } catch (e) {
      console.log(e);
      await this.errorUpdate(e, data, trx, cookie);
      throw e;
    }
  }

  /**
   * Delete table row data by primary key
   *
   * @param {String} id - primary key separated by ___
   * @param {Object} [trx] - knex transaction object
   * @returns {Promise<Number>} 1 for success, 0 for failure
   */
  async delByPk(id, trx = null, cookie?: any) {
    try {
      await this.beforeDelete({ id }, trx, cookie);

      const dbDriver = trx ? trx : this.dbDriver;

      const response = await this._run(
        dbDriver(this.tnPath).del().where(this._wherePk(id))
      );
      await this.afterDelete({ id }, trx, cookie);
      return response;
    } catch (e) {
      console.log(e);
      await this.errorDelete(e, { id }, trx, cookie);
      throw e;
    }
  }

  /**
   * Creates row in this table under a certain parent
   *
   * @param {Object} args
   * @param {Object} args.data - row data
   * @param {String} args.parentId - parent table id
   * @param {String} args.tnp - parent table name
   * @param {Object} [trx] - knex transaction object
   * @returns {Promise<Object[]>|Promise<Object[]>}
   * @todo should return inserted record
   */
  async insertByFk({ parentId, tnp, data }, trx = null, cookie?: any) {
    try {
      const insertObj = this.mapAliasToColumn(data);

      await this.beforeInsert(insertObj, trx, cookie);

      let response;
      const dbDriver = trx ? trx : this.dbDriver;
      await this.validate(insertObj);
      Object.assign(insertObj, this._whereFk({ parentId, tnp }));

      const query = dbDriver(this.tnPath).insert(insertObj);

      if (
        this.dbDriver.clientType() === 'pg' ||
        this.dbDriver.clientType() === 'mssql'
      ) {
        query.returning(this.selectQuery(''));
        response = await this._run(query);
      }
      // else {
      //   response = insertObj;
      //   const res = await this._run(query);
      //   const ai = this.columns.find(c => c.ai);
      //   if (ai) {
      //     response[ai._cn] = res[0];
      //   }
      // }
      if (
        !response ||
        (typeof response?.[0] !== 'object' && response?.[0] !== null)
      ) {
        let id;
        if (response?.length) {
          id = response[0];
        } else {
          id = (await this._run(query))[0];
        }

        const ai = this.columns.find((c) => c.ai);
        if (ai) {
          response = await this.readByPk(id);
        } else {
          response = data;
        }
      }

      await this.afterInsert(data, trx, cookie);
      return response;
    } catch (e) {
      console.log(e);
      await this.errorInsert(e, data, trx, cookie);
      throw e;
    }
  }

  /**
   * Update table row data by primary key and foreign key
   *
   * @param {Object} args
   * @param {String} args.id - primary key separated by ___
   * @param {String} args.parentId - parent table id
   * @param {String} args.tnp - parent table name
   * @param {Object} args.data - table row data
   * @param {Object} [trx] - knex transaction object
   * @returns {Promise<Number>} 1 for success, 0 for failure
   */
  async updateByFk({ id, parentId, tnp, data }, trx = null, cookie = {}) {
    try {
      data = this.mapAliasToColumn(data);

      await this.validate(data);
      await this.beforeUpdate(data, trx, cookie);

      const dbDriver = trx ? trx : this.dbDriver;
      // this.validate(data);
      const response = await this._run(
        dbDriver(this.tnPath).update(data).where(this._wherePk(id)).andWhere(
          this._whereFk({
            tnp,
            parentId,
          })
        )
      );
      await this.afterUpdate(response, trx, cookie);
      return response;
    } catch (e) {
      console.log(e);
      await this.errorUpdate(e, data, trx, cookie);
      throw e;
    }
  }

  /**
   * Update table row data by using  where clause
   *
   * @param {Object} args
   * @param {String} args.where - update where clause
   * @param {Object} args.data - table row data
   * @param {Object} [trx] - knex transaction object
   * @returns {Promise<Number>} number of rows affected
   */
  async update({ data, where, condition }, trx) {
    try {
      this.mapAliasToColumn(data);
      // await this.beforeUpdate(data);
      await this.validate(data);

      const driver = trx ? trx : this.dbDriver;

      const response = await this._run(
        driver(this.tnPath)
          .update(data)
          .xwhere(where, this.selectQuery(''))
          .condition(condition, this.selectQuery(''))
      );

      // await this.afterUpdate(data);
      return response;
    } catch (e) {
      console.log(e);
      // await this.errorUpdate(e, data);
      throw e;
    }
  }

  /**
   * Delete table row data by primary key and foreign key
   *
   * @param {Object} args
   * @param {String} args.id - primary key separated by ___
   * @param {String} args.parentId - parent table id
   * @param {String} args.tnp - parent table name
   * @param {Object} [trx] - knex transaction object
   * @returns {Promise<Number>} 1 for success, 0 for failure
   */
  async delByFk({ id, parentId, tnp }, trx = null, cookie?: any) {
    try {
      await this.beforeDelete({ id, parentId, tnp }, trx, cookie);

      const dbDriver = trx ? trx : this.dbDriver;
      const response = await this._run(
        dbDriver(this.tnPath).del().where(this._wherePk(id)).andWhere(
          this._whereFk({
            tnp,
            parentId,
          })
        )
      );
      await this.afterDelete({ id, parentId, tnp }, trx, cookie);
      return response;
    } catch (e) {
      console.log(e);
      await this.errorDelete(e, { id, parentId, tnp }, trx, cookie);
      throw e;
    }
  }

  /**
   * Delete table row data by where conditions
   *
   * @param {Object} args
   * @param {String} args.where - where clause for deleting
   * @param {Object} [trx] - knex transaction object
   * @returns {Promise<Number>} number of deleted records
   */
  async del({ where, condition }, trx) {
    try {
      // await this.beforeUpdate(data);

      const driver = trx ? trx : this.dbDriver;

      const response = await this._run(
        driver(this.tnPath)
          .del()
          .xwhere(where, this.selectQuery(''))
          .condition(condition, this.selectQuery(''))
      );

      // await this.afterUpdate(data);
      return response;
    } catch (e) {
      console.log(e);
      // await this.errorUpdate(e, data);
      throw e;
    }
  }

  /**
   * Creates multiple rows in table
   *
   * @param {Object[]} data - row data
   * @returns {Promise<Object[]>|Promise<Number[]>}
   */
  async insertb(data) {
    try {
      const insertDatas = data.map((d) => this.mapAliasToColumn(d));

      await this.beforeInsertb(insertDatas, null);

      for (const d1 of insertDatas) {
        await this.validate(d1);
      }

      const response = await this.dbDriver
        .batchInsert(this.tn, insertDatas, 50)
        .returning(this.pks[0].cn);

      await this.afterInsertb(insertDatas, null);

      return response;
    } catch (e) {
      await this.errorInsertb(e, data, null);
      throw e;
    }
  }

  /**
   * Update bulk - happens within a transaction
   *
   * @param {Object[]} data - table rows to be updated
   * @returns {Promise<Number[]>} - 1 for success, 0 for failure
   */
  async updateb(data) {
    let transaction;
    try {
      const insertDatas = data.map((d) => this.mapAliasToColumn(d));

      transaction = await this.dbDriver.transaction();

      await this.beforeUpdateb(insertDatas, transaction);
      const res = [];
      for (const d of insertDatas) {
        await this.validate(d);
        // this.validate(d);
        const response = await this._run(
          transaction(this.tn).update(d).where(this._extractPks(d))
        );
        res.push(response);
      }

      await this.afterUpdateb(res, transaction);
      transaction.commit();

      return res;
    } catch (e) {
      if (transaction) transaction.rollback();
      console.log(e);
      await this.errorUpdateb(e, data, null);
      throw e;
    }
  }

  /**
   * Bulk delete happens within a transaction
   *
   * @param {Object[]} ids - rows to be deleted
   * @returns {Promise<Number[]>} - 1 for success, 0 for failure
   */
  async delb(ids) {
    let transaction;
    try {
      transaction = await this.dbDriver.transaction();
      await this.beforeDeleteb(ids, transaction);

      const res = [];
      for (const d of ids) {
        if (Object.keys(d).length) {
          const response = await this._run(transaction(this.tn).del().where(d));
          res.push(response);
        }
      }
      await this.afterDeleteb(res, transaction);

      transaction.commit();

      return res;
    } catch (e) {
      if (transaction) transaction.rollback();
      console.log(e);
      await this.errorDeleteb(e, ids);
      throw e;
    }
  }

  /**
   * Reads table row data
   *
   * @param {String} id - primary key separated by ___
   * @returns {Promise<Object>} Table row data
   */
  async readByPk(id, args?: { conditionGraph?: any }, trx = null) {
    try {
      const driver = trx || this.dbDriver;
      return (
        (await this._run(
          driver(this.tn)
            .select(this.selectQuery('*'))
            .select(...this.selectFormulas)
            .select(...this.selectRollups)
            .conditionGraph(args?.conditionGraph)
            .where(this._wherePk(id))
            .first()
        )) || {}
      );
    } catch (e) {
      console.log(e);
      throw e;
    }
  }

  /**
   * Reads table row data under a certain parent
   *
   * @param {Object} args
   * @param {Object} args.id - primary key separated by ___
   * @param {String} args.parentId - parent table id
   * @param {String} args.tnp - parent table name
   * @returns {Promise<Object>} returns row
   */
  async readByFk({ id, parentId, tnp, conditionGraph = null }) {
    try {
      return await this._run(
        this.$db
          .select(`${this.tn}.*`)
          .conditionGraph(conditionGraph)
          .where(this._wherePk(id))
          .andWhere(
            this._whereFk({
              tnp,
              parentId,
            })
          )
          .limit(1)
      );
    } catch (e) {
      console.log(e);
      throw e;
    }
  }

  /**
   * Get the list of rows in table
   *
   * @param {object} args
   * @param {String} [args.fields=*] - commas separated column names of this table
   * @param {String} [args.where]  - where clause with conditions within ()
   * @param {String} [args.limit]  - number of rows to be limited (has default,min,max values in config)
   * @param {String} [args.offset] - offset from which to get the number of rows
   * @param {String} [args.sort]   - comma separated column names where each column name is cn ascending and -cn is cn descending
   * @returns {Promise<Object[]>} rows
   * @memberof BaseModel
   * @throws {Error}
   */
  async list(args = {}) {
    try {
      const {
        fields,
        where,
        limit,
        offset,
        sort,
        condition,
        conditionGraph = null,
        having,
      } = this._getListArgs(args);

      const query = this.$db
        // .select(...fields.split(','))
        .select(this.selectQuery(fields))
        .select(...this.selectFormulas)
        .select(...this.selectRollups)
        .xwhere(where, { ...this.selectQuery(''), ...this.selectFormulasObj })
        .xhaving(having, this.selectQuery(''))
        .condition(condition, this.selectQuery(''))
        .conditionGraph(conditionGraph);

      this._paginateAndSort(query, { limit, offset, sort });

      return await this._run(query);
    } catch (e) {
      console.log(e);
      throw e;
    }
  }

  /**
   * Get the first row from the select query
   *
   * @param {object} args
   * @param {String} [args.fields=*] - commas separated column names of this table
   * @param {String} [args.where]  - where clause with conditions within ()
   * @param {String} [args.limit]  - number of rows to be limited (has default,min,max values in config)
   * @param {String} [args.offset] - offset from which to get the number of rows
   * @param {String} [args.sort]   - comma separated column names where each column name is cn ascending and -cn is cn descending
   * @returns {Promise<Object>} row
   * @memberof BaseModel
   * @throws {Error}
   */
  async findOne(
    args: XcFilterWithAlias & {
      hm?: string;
      bt?: string;
      mm?: string;
    } = {}
  ) {
    try {
      args = Object.assign({}, this.defaultNestedQueryParams, args);

      const { hm: childs = '', bt: parents = '', mm: many = '' } = args;

      const { where, condition, conditionGraph, ...rest } =
        this._getListArgs(args);
      let { fields } = rest;
      if (fields === '*') {
        fields = `${this.tn}.*`;
      }
      const query = this.$db
        // .select(fields)
        .select(this.selectQuery(fields))
        .select(...this.selectFormulas)
        .select(...this.selectRollups)
        .xwhere(where, this.selectQuery(''))
        .condition(condition, this.selectQuery(''))
        .conditionGraph(conditionGraph)
        .first();
      this._paginateAndSort(query, args);
      const item = await this._run(query);

      const items = item ? [item] : [];

      const parentRelations = this.parentRelations(parents);
      parentRelations.forEach(parent => {
        if (fields !== '*' && fields.split(',').indexOf(parent.cn) === -1) {
          fields += ',' + parent.cn;
        }
      });
      await this._extractedNestedChilds(items, childs, rest, parents, many);
      return item;
    } catch (e) {
      console.log(e);
      throw e;
    }
  }

  /**
   * Get the first row from the select query
   *
   * @param {object} args
   * @param {String} [args.fields=*] - commas separated column names of this table
   * @param {String} [args.where]  - where clause with conditions within ()
   * @param {String} [args.limit]  - number of rows to be limited (has default,min,max values in config)
   * @param {String} [args.offset] - offset from which to get the number of rows
   * @param {String} [args.sort]   - comma separated column names where each column name is cn ascending and -cn is cn descending
   * @param {String} args.parentId - parent table id
   * @param {String} args.tnp - parent table name
   * @returns {Promise<Object>} row
   * @memberof BaseModel
   * @throws {Error}
   */
  async findOneByFk({ parentId, tnp, ...args }) {
    try {
      const { where, condition, conditionGraph, ...restArgs } =
        this._getListArgs(args);
      let { fields } = restArgs;
      if (fields === '*') {
        fields = `${this.tn}.*`;
      }
      const query = this.$db
        // .select(fields)
        .select(this.selectQuery(fields))
        .where(this._whereFk({ parentId, tnp }))
        .xwhere(where, this.selectQuery(''))
        .condition(condition, this.selectQuery(''))
        .conditionGraph(conditionGraph)
        .first();
      this._paginateAndSort(query, args);
      return await this._run(query);
    } catch (e) {
      console.log(e);
      throw e;
    }
  }

  /**
   * Get the count of rows based on the where
   *
   * @param {object} args
   * @param {String} [args.where]  - where clause with conditions within ()
   * @returns {Promise<Object>}
   * @memberof BaseModel
   * @throws {Error}
   */
  async countByPk({
    where = '',
    conditionGraph = null,
    having = '',
    condition,
  }) {
    try {
      if (this.isPg() && !conditionGraph && !where && !having) {
        const res = (
          await this._run(
            this.dbDriver.raw(
              `select reltuples::int8 as count 
        from pg_class c JOIN pg_catalog.pg_namespace n ON n.oid=c.relnamespace
        where nspname=? AND relname=?`,
              [this.config?.searchPath?.[0] || 'public', this.tn]
            )
          )
        )?.rows?.[0];
        if (res?.count > 1000) {
          return res;
        }
      }

      return await this._run(
        this.$db
          .conditionGraph(conditionGraph)
          .condition(condition, this.selectQuery(''))
          .count(`${this.tn}.${(this.pks[0] || this.columns[0]).cn} as count`)
          .xwhere(where, { ...this.selectQuery(''), ...this.selectFormulasObj })
          .xhaving(having, this.selectQuery(''))
          .first()
      );
    } catch (e) {
      console.log(e);
      throw e;
    }
  }

  /**
   * Get the count of rows based on the where
   *
   * @param {object} args
   * @param {String} [args.where]  - where clause with conditions within ()
   * @param {String} args.parentId - parent table id
   * @param {String} args.tnp - parent table name
   * @returns {Promise<Object>}
   * @memberof BaseModel
   * @throws {Error}
   */
  async countByFk({ where, parentId, tnp, conditionGraph = null }) {
    try {
      return await this._run(
        this.$db
          .where(
            this._whereFk({
              parentId,
              tnp,
            })
          )
          .count(`${this.tn}.${(this.pks[0] || this.columns[0]).cn} as count`)
          .xwhere(where, this.selectQuery(''))
          .conditionGraph(conditionGraph)
          .first()
      );
    } catch (e) {
      console.log(e);
      throw e;
    }
  }

  /**
   * Table row exists
   *
   * @param {String} id - ___ separated primary key string
   * @returns {Promise<boolean>} - true for exits and false for none
   */
  async exists(id, args?: { conditionGraph?: any }) {
    try {
      return Object.keys(await this.readByPk(id, args)).length !== 0;
    } catch (e) {
      console.log(e);
      throw e;
    }
  }

  /**
   * Table row exists
   *
   * @param {String} id - ___ separated primary key string
   * @returns {Promise<boolean>} - true for exits and false for none
   */
  async existsByFk({ id, parentId, tnp, conditionGraph = null }) {
    try {
      return (
        (await this.readByFk({ id, parentId, tnp, conditionGraph })).length !==
        0
      );
    } catch (e) {
      console.log(e);
      throw e;
    }
  }

  /**
   * Get the rows by group by
   *
   * @param {object} args
   * @param {String} args.cn - column name of this table()
   * @param {String} [args.fields] - commas separated column names of this table
   * @param {String} [args.having]  - having clause with conditions within ()
   * @param {String} [args.limit]  - number of rows to be limited (has default,min,max values in config)
   * @param {String} [args.offset] - offset from which to get the number of rows
   * @param {String} [args.sort]   - comma separated column names where each column name is cn ascending and -cn is cn descending
   * @returns {Promise<Object[]>} rows
   * @memberof BaseModel
   * @throws {Error}
   */
  async groupBy({ having, fields = '', column_name, limit, offset, sort }) {
    try {
      const columns = [
        ...(column_name ? [column_name] : []),
        ...fields.split(',').filter(Boolean),
      ];
      this.verifyGroupByColumns(columns);
      const query = this.$db
        .groupBy(columns)
        .count(`${(this.pks[0] || this.columns[0]).cn} as count`)
        // .select(columns)
        .select(this.selectQuery(columns.join(',')))
        .xhaving(having, this.selectQuery(''));

      this._paginateAndSort(query, { limit, offset, sort });

      return await this._run(query);
    } catch (e) {
      console.log(e);
      throw e;
    }
  }

  /**
   * Verifies if given columns are supported.
   * @throws Error if any column is not supported.
   */
  private verifyGroupByColumns(columns) {
    const formulaColumns = this.filterFormulaColumns(columns);
    if (formulaColumns.length > 0) {
      throw new Error(
        'Operation does not support: ' + formulaColumns.join(',')
      );
    }
  }

  /**
   * Get the rows by aggregation by an aggregation function(s)
   *
   * @param {object} args
   * @param {String} args.func - comma separated aggregation functions
   * @param {String} args.cn - column name of this table()
   * @param {String} [args.fields] - commas separated column names of this table
   * @param {String} [args.having]  - having clause with conditions within ()
   * @param {String} [args.limit]  - number of rows to be limited (has default,min,max values in config)
   * @param {String} [args.offset] - offset from which to get the number of rows
   * @param {String} [args.sort]   - comma separated column names where each column name is cn ascending and -cn is cn descending
   * @returns {Promise<Object[]>} rows - aggregated rows by function names
   * @memberof BaseModel
   * @throws {Error}
   */
  async aggregate({
    having,
    fields = '',
    func,
    column_name,
    limit,
    offset,
    sort,
  }) {
    try {
      const query = this.$db
        // .select(...fields.split(','))
        .select(this.selectQuery(fields))
        .xhaving(having, this.selectQuery(''));

      if (fields) {
        query.groupBy(...fields.split(','));
      }
      if (column_name) {
        query.groupBy(column_name);
      }
      if (func && column_name) {
        func.split(',').forEach((fn) => query[fn](`${column_name} as ${fn}`));
      }

      this._paginateAndSort(query, { limit, offset, sort });

      return await this._run(query);
    } catch (e) {
      console.log(e);
      throw e;
    }
  }

  /**
   * Distribution of column values in the table
   *
   * @param {object} args
   * @param {String} [args.func=count] - comma separated aggregation functions
   * @param {String} args.cn - column name of this table()
   * @param {String} [args.steps]  - comma separated ascending numbers
   * @param {String} [args.min] - minimum value
   * @param {String} [args.max] - maximum value
   * @param {String} [args.step] - step value
   * @returns {Promise<Object[]>} Distributions of column values in table
   * @run
   * table.distribution({
   *   cn : 'price',
   *   steps: '0,100,200,300,400',
   *   func: 'sum,avg'
   * })
   * @run
   * table.distribution({
   *   cn : 'price',
   *   min: '0',
   *   max: '400',
   *   step: '100',
   *   func: 'sum,avg'
   * })
   * @memberof BaseModel
   * @throws {Error}
   */
  async distribution({ column_name, steps, func = 'count', min, max, step }) {
    try {
      column_name = this.aliasToColumn[column_name] || column_name;

      const ranges = [];

      const generateWindows = (ranges, _min, max, step) => {
        max = +max;
        step = +step;

        for (let i = 0; i < max / step; i++) {
          ranges.push([i * step + (i && 1), Math.min((i + 1) * step, max)]);
        }
      };

      if (!isNaN(+min) && !isNaN(+max) && !isNaN(+step)) {
        generateWindows(ranges, min, max, step);
      } else if (steps) {
        const splitArr = steps.split(',');
        for (let i = 0; i < splitArr.length - 1; i++) {
          ranges.push([+splitArr[i] + (i ? 1 : 0), splitArr[i + 1]]);
        }
      } else {
        const { min, max, step } = await this.$db
          .min(`${column_name} as min`)
          .max(`${column_name} as max`)
          .avg(`${column_name} as step`)
          .first();
        generateWindows(ranges, min, max, Math.round(step));
      }

      return (
        await this.dbDriver.unionAll(
          ranges.map(([start, end]) => {
            const query = this.$db.xwhere(
              `(${column_name},ge,${start})~and(${column_name},le,${end})`
            );
            if (func) {
              func
                .split(',')
                .forEach((fn) => query[fn](`${column_name} as ${fn}`));
            }
            return this.isSqlite() ? this.dbDriver.select().from(query) : query;
          }),
          !this.isSqlite()
        )
      ).map((row, i) => {
        row.range = ranges[i].join('-');
        return row;
      });
    } catch (e) {
      console.log(e);
      throw e;
    }
  }

  /**
   * Get the list of distinct rows
   *
   * @param {object} args
   * @param {String} args.cn - column name of this table()
   * @param {String} [args.fields] - commas separated column names of this table
   * @param {String} [args.where]  - where clause with conditions within ()
   * @param {String} [args.limit]  - number of rows to be limited (has default,min,max values in config)
   * @param {String} [args.offset] - offset from which to get the number of rows
   * @param {String} [args.sort]   - comma separated column names where each column name is cn ascending and -cn is cn descending
   * @returns {Promise<Object[]>} rows
   * @memberof BaseModel
   * @throws {Error}
   */
  async distinct({
    column_name,
    where,
    limit,
    offset,
    sort,
    conditionGraph = null,
  }) {
    try {
      const query = this._buildDistinctQuery(
        column_name ? column_name.split(',') : []
      );
      query.xwhere(where, this.selectQuery('')).conditionGraph(conditionGraph);
      this._paginateAndSort(query, { limit, offset, sort });
      return await this._run(query);
    } catch (e) {
      console.log(e);
      throw e;
    }
  }

  /**
   * Builds a query string that will return distinct values for the given column
   * @param {string[]} columns - the column to query for distinct values
   * @returns {object} the query.
   */
  private _buildDistinctQuery(columns: string[]) {
    const query = this.$db;
    const formulaColumns = this.filterFormulaColumns(columns);
    const otherColumns = _.difference(columns, formulaColumns);
    if (!otherColumns.length && !formulaColumns.length) {
      query.distinct(this.selectQuery('')).distinct(...this.selectFormulas);
    }
    if (otherColumns.length) {
      query.distinct(this.selectQuery(otherColumns.join(',')));
    }
    if (formulaColumns.length) {
      query.distinct(...this.selectFormulasForColumns(formulaColumns));
    }
    return query;
  }

  /**
   * Returns an array of the columns that are of formula type.
   * @returns {Array<string>} - an array of the formula columns.
   */
  private filterFormulaColumns(columns: string[]) {
    return columns.filter((column) => {
      return this.virtualColumns.find(
        (col) => col._cn === column && col?.formula
      );
    });
  }

  /**
   * Runs raw query on database
   *
   * @param {String} queryString - query string
   * @param {Object[]} params - paramaterised values in an array for query
   * @returns {Promise} - return raw data from database driver
   */
  async raw(queryString, params = []) {
    try {
      const query = this.dbDriver.raw(queryString, params);
      return await this._run(query);
    } catch (e) {
      console.log(e);
      throw e;
    }
  }

  static findVirtualColumnName(virtualColumns, relation, type: 'hm' | 'bt') {
    return virtualColumns.find(
      v =>
        v?.[type]?.rtn === relation?.rtn &&
        v?.[type]?.tn === relation?.tn &&
        v?.[type]?.cn === relation?.cn
    )?._cn;
  }

  /**
   * Get child list and map to input parent
   *
   * @param {Object[]} parent - parent list array
   * @param {String} child - child table name
   * @param {Object} rest - index suffixed fields, limit, offset, where and sort
   * @param {Object} rest - index suffixed fields, limit, offset, where and sort
   * @param index - child table index
   * @returns {Promise<void>}
   * @private
   */
  async _getChildListInParent({ parent, child }, rest = {}, index, trx = null) {
    const driver = trx || this.dbDriver;

    const { where, limit, offset, sort, ...restArgs } = this._getChildListArgs(
      rest,
      index,
      child,
      'h'
    );

    const hmRelations =
      this.hasManyRelations.filter(({ tn }) => tn === child) || [];

<<<<<<< HEAD
    for (const { cn, tn, rtn } of hmRelations) {
      let { fields } = restArgs;
=======
    const childs = await this._run(
      driver.union(
        parent.map((p) => {
          const id =
            p[_cn] ||
            p[this.columnToAlias?.[this.pks[0].cn] || this.pks[0].cn] ||
            p[this.pks[0].cn];
          const query = driver(this.dbModels[child].tnPath)
            .where(cn, id)
            .xwhere(where, this.dbModels[child].selectQuery(''))
            .select(this.dbModels[child].selectQuery(fields)); // ...fields.split(','));
>>>>>>> 66e82a39

      if (!this.dbModels[child]) {
        return;
      }
      const _cn = this.dbModels[child]?.columnToAlias?.[cn];

<<<<<<< HEAD
      if (fields !== '*' && fields.split(',').indexOf(cn) === -1) {
        fields += ',' + cn;
      }

      const childs = await this._run(
        driver.union(
          parent.map(p => {
            const id =
              p[this.columnToAlias?.[this.pks[0].cn] || this.pks[0].cn] ||
              p[this.pks[0].cn] ||
              p[_cn];
            const query = driver(this.dbModels[child].tnPath)
              .where(cn, id)
              .xwhere(where, this.dbModels[child].selectQuery(''))
              .select(this.dbModels[child].selectQuery(fields)); // ...fields.split(','));

            this._paginateAndSort(query, { sort, limit, offset }, null, true);
            return this.isSqlite() ? driver.select().from(query) : query;
          }),
          !this.isSqlite()
        )
      );

      const listColumnName = `${BaseModelSql.findVirtualColumnName(
        this.virtualColumns,
        { cn, rtn, tn },
        'hm'
      )}List`;
      const gs = _.groupBy(childs, _cn);
      parent.forEach(row => {
        if (!row[listColumnName]) row[listColumnName] = [];

        if (gs[row[this.pks[0]._cn]])
          row[listColumnName] = row[listColumnName].concat(
            gs[row[this.pks[0]._cn]] || []
          );
      });
    }
=======
    const gs = _.groupBy(childs, _cn);
    parent.forEach((row) => {
      row[`${this.dbModels?.[child]?._tn || child}List`] =
        gs[row[_cn] || row[this.pks[0]._cn]] || [];
    });
>>>>>>> 66e82a39
  }

  /**
   * Get child list and map to input parent
   *
   * @param {Object[]} parent - parent list array
   * @param {String} child - child table name
   * @param {Object} rest - index suffixed fields, limit, offset, where and sort
   * @param index - child table index
   * @returns {Promise<void>}
   * @private
   */
  async _getManyToManyList({ parent, child }, rest = {}, index, trx = null) {
    const gs = await this._getGroupedManyToManyList(
      {
        rest,
        index,
        child,
        parentIds: parent.map(
          (p) => p[this.columnToAlias?.[this.pks[0].cn] || this.pks[0].cn]
        ),
      },
      trx
    );
    parent.forEach((row, i) => {
      row[`${this.dbModels?.[child]?._tn || child}MMList`] = gs[i] || [];
    });
  }

  public async _getGroupedManyToManyList(
    { rest = {}, index = 0, child, parentIds },
    trx = null
  ) {
    const { where, limit, offset, sort, ...restArgs } = this._getChildListArgs(
      rest,
      index,
      child,
      'm'
    );
    const driver = trx || this.dbDriver;
    let { fields } = restArgs;
    const { tn, cn, vtn, vcn, vrcn, rtn, rcn } =
      this.manyToManyRelations.find(({ rtn }) => rtn === child) || {};
    // @ts-ignore
    // const _cn = this.dbModels[tn].columnToAlias?.[cn];

    if (fields !== '*' && fields.split(',').indexOf(cn) === -1) {
      fields += ',' + cn;
    }

    if (!this.dbModels[child]) {
      return;
    }

    const childs = await this._run(
      driver.union(
        parentIds.map((id) => {
          const query = driver(this.dbModels[child].tnPath)
            .join(vtn, `${vtn}.${vrcn}`, `${rtn}.${rcn}`)
            .where(`${vtn}.${vcn}`, id) // p[this.columnToAlias?.[this.pks[0].cn] || this.pks[0].cn])
            .xwhere(where, this.dbModels[child].selectQuery(''))
            .select({
              [`${tn}_${vcn}`]: `${vtn}.${vcn}`,
              ...this.dbModels[child].selectQuery(fields),
            }); // ...fields.split(','));

          this._paginateAndSort(query, { sort, limit, offset }, null, true);
          return this.isSqlite() ? driver.select().from(query) : query;
        }),
        !this.isSqlite()
      )
    );

    const gs = _.groupBy(childs, `${tn}_${vcn}`);
    return parentIds.map((id) => gs[id] || []);
  }

  /**
   * Gets child rows for a parent row in this table
   *
   * @param {Object} args
   * @param {String} args.child - child table name
   * @param {String} args.parentId - pk
   * @param {String} [args.fields=*] - commas separated column names of this table
   * @param {String} [args.where]  - where clause with conditions within ()
   * @param {String} [args.limit]  - number of rows to be limited (has default,min,max values in config)
   * @param {String} [args.offset] - offset from which to get the number of rows
   * @param {String} [args.sort]   - comma separated column names where each column name is cn ascending and -cn is cn descending
   * @returns {Promise<Object[]>} return child rows
   */
  async hasManyChildren({
    child,
    parentId,
    conditionGraph = null,
    ...args
  }: XcFilterWithAlias & { child: string; parentId: any }) {
    try {
      const { where, limit, offset, sort, ...restArgs } =
        this._getListArgs(args);
      let { fields } = restArgs;
      const { cn } = this.hasManyRelations.find(({ tn }) => tn === child) || {};

      if (fields === '*') {
        fields = `${child}.*`;
      }

      const query = this.dbDriver(this.dbModels[child].tnPath)
        // .select(...fields.split(','))
        .select(this.dbModels?.[child]?.selectQuery(fields) || fields)
        .where(cn, parentId)
        .conditionGraph(conditionGraph)
        .xwhere(where, this.selectQuery(''));

      this._paginateAndSort(query, { limit, offset, sort });
      return this._run(query);
    } catch (e) {
      console.log(e);
      throw e;
    }
  }

  /**
   * Gets parent list along with children list
   *
   * @param {Object} args
   * @param {String} args.childs - comma separated child table names
   * @param {String} [args.fields=*] - commas separated column names of this table
   * @param {String} [args.fields*=*] - commas separated column names of child table(* is a natural number 'i' where i is index of child table in comma separated list)
   * @param {String} [args.where]  - where clause with conditions within ()
   * @param {String} [args.where*] - where clause with conditions within ()(* is a natural number 'i' where i is index of child table in comma separated list)
   * @param {String} [args.limit]  - number of rows to be limited (has default,min,max values in config)
   * @param {String} [args.limit*] -  number of rows to be limited  of child table(* is a natural number 'i' where i is index of child table in comma separated list)
   * @param {String} [args.offset] - offset from which to get the number of rows
   * @param {String} [args.offset*] - offset from which to get the number of rows of child table(* is a natural number 'i' where i is index of child table in comma separated list)
   * @param {String} [args.sort]   - comma separated column names where each column name is cn ascending and -cn is cn descending
   * @param {String} [args.sort*] - comma separated column names where each column name is cn ascending and -cn is cn descending(* is a natural number 'i' where i is index of child table in comma separated list)
   * @returns {Promise<Object[]>}
   */

  // todo : add conditionGraph
  async hasManyList({ childs = '', where, fields, f, ...rest }) {
    fields = fields || f || '*';
    try {
      if (fields !== '*' && fields.split(',').indexOf(this.pks[0].cn) === -1) {
        fields += ',' + this.pks[0].cn;
      }

      const parent = await this.list({ childs, where, fields, ...rest });
      if (parent && parent.length) {
        await Promise.all(
          [...new Set(childs.split('.'))].map(
            (child, index) =>
              child &&
              this._getChildListInParent(
                {
                  parent,
                  child,
                },
                rest,
                index
              )
          )
        );
      }
      return parent;
    } catch (e) {
      console.log(e);
      throw e;
    }
  }

  parentRelations(parents): Array<any> {
    return [...new Set(parents ? parents.split(',') : [])].reduce(
      (relations: [], parent) => {
        return relations.concat(
          this.belongsToRelations.filter(({ rtn }) => rtn === parent) || []
        );
      },
      []
    ) as Array<any>;
  }

  /**
   * Gets parent list along with children list and parent
   *
   * @param {Object} args
   * @param {String} args.childs - comma separated child table naes
   * @param {String} [args.fields=*] - commas separated column names of this table
   * @param {String} [args.fields*=*] - commas separated column names of child table(* is a natural number 'i' where i is index of child table in comma separated list)
   * @param {String} [args.where]  - where clause with conditions within ()
   * @param {String} [args.where*] - where clause with conditions within ()(* is a natural number 'i' where i is index of child table in comma separated list)
   * @param {String} [args.limit]  - number of rows to be limited (has default,min,max values in config)
   * @param {String} [args.limit*] -  number of rows to be limited  of child table(* is a natural number 'i' where i is index of child table in comma separated list)
   * @param {String} [args.offset] - offset from which to get the number of rows
   * @param {String} [args.offset*] - offset from which to get the number of rows of child table(* is a natural number 'i' where i is index of child table in comma separated list)
   * @param {String} [args.sort]   - comma separated column names where each column name is cn ascending and -cn is cn descending
   * @param {String} [args.sort*] - comma separated column names where each column name is cn ascending and -cn is cn descending(* is a natural number 'i' where i is index of child table in comma separated list)
   * @returns {Promise<Object[]>}
   */

  // todo : add conditionGraph
  // todo : implement nestedread
  async nestedList({ where, fields: fields1, f, ...rest }) {
    rest = Object.assign({}, this.defaultNestedQueryParams, rest);

    const { hm: childs = '', bt: parents = '', mm: many = '' } = rest;

    let fields = fields1 || f || '*';
    try {
      if (
        fields !== '*' &&
        this.pks[0] &&
        fields.split(',').indexOf(this.pks?.[0]?.cn) === -1
      ) {
        fields += ',' + this.pks[0].cn;
      }

      const parentRelations = this.parentRelations(parents);

      parentRelations.forEach(parent => {
        if (fields !== '*' && fields.split(',').indexOf(parent.cn) === -1) {
          fields += ',' + parent.cn;
        }
      });

      const items = await this.list({ childs, where, fields, ...rest });

      if (items && items.length) {
        await Promise.all(
          [...new Set(childs.split(','))].map(
            (child, index) =>
              child &&
              this._getChildListInParent(
                {
                  parent: items,
                  child,
                },
                rest,
                index
              )
          )
        );
      }

      if (parentRelations.length)
        await Promise.all(
          parentRelations.map((parent, index): any => {
            const parentIds = [
<<<<<<< HEAD
              ...new Set(
                items.map(c => c[parent.cn] || c[this.columnToAlias[parent.cn]])
              )
=======
              ...new Set(items.map((c) => c[cn] || c[this.columnToAlias[cn]])),
>>>>>>> 66e82a39
            ];
            return this._belongsTo(
              {
                parent: parent.rtn,
                rcn: parent.rcn,
                parentIds,
                childs: items,
                cn: parent.cn,
                tn: parent.tn,
                ...rest
              },
              index
            );
          })
        );

      if (items && items.length) {
        await Promise.all(
          [...new Set(many.split(','))].map(
            (child, index) =>
              child &&
              this._getManyToManyList(
                {
                  parent: items,
                  child,
                },
                rest,
                index
              )
          )
        );
      }

      return items;
    } catch (e) {
      console.log(e);
      throw e;
    }
  }

  async nestedRead(id, { where, fields: fields1, f, ...rest }, trx = null) {
    rest = Object.assign({}, this.defaultNestedQueryParams, rest);

    const { hm: childs = '', bt: parents = '', mm: many = '' } = rest;

    let fields = fields1 || f || '*';
    try {
      // todo: use fields in readbyPk
      if (
        fields !== '*' &&
        this.pks[0] &&
        fields.split(',').indexOf(this.pks[0].cn) === -1
      ) {
        fields += ',' + this.pks[0].cn;
      }

      const item = await this.readByPk(id, {}, trx);
      if (!item) return item;

      const parentRelations = this.parentRelations(parents);

      parentRelations.forEach(parent => {
        if (fields !== '*' && fields.split(',').indexOf(parent.cn) === -1) {
          fields += ',' + parent.cn;
        }
      });

      const items = Object.keys(item).length ? [item] : [];
      await this._extractedNestedChilds(
        items,
        childs,
        rest,
        parents,
        many,
        trx
      );

      return item;
    } catch (e) {
      console.log(e);
      throw e;
    }
  }

  async nestedInsert(data, trx = null, cookie?: any) {
    let driver;
    try {
      driver = trx ? trx : await this.dbDriver.transaction();
      const insertObj = this.mapAliasToColumn(data);
      let rowId = null;
      const postInsertOps = [];
      for (const [nestedProp, meta] of Object.entries(this.nestedProps)) {
        if (nestedProp in data || meta._cn in data) {
          const nestedData = data[nestedProp] ?? data[meta._cn];

          if (meta.bt) {
            insertObj[meta.bt.cn] =
              nestedData?.[
                this.dbModels[meta.bt.rtn].columnToAlias[meta.bt.rcn]
              ] ?? nestedData?.[meta.bt.rcn];
          } else if (meta.hm) {
            postInsertOps.push(async () => {
              const childModel = this.dbModels[meta.hm.tn];
              await driver(meta.hm.tn)
                .update({
                  [meta.hm.cn]: rowId,
                })
                .whereIn(
                  childModel.pks[0].cn,
                  nestedData?.map((r) => childModel._extractPksValues(r))
                );
            });
          } else if (meta.mm) {
            postInsertOps.push(async () => {
              const childModel = this.dbModels[meta.mm.rtn];
              const rows = nestedData.map((r) => ({
                [meta.mm.vcn]: rowId,
                [meta.mm.vrcn]: childModel._extractPksValues(r),
              }));
              await driver(meta.mm.vtn).insert(rows);
            });
          }
        }
      }

      if ('beforeInsert' in this) {
        await this.beforeInsert(insertObj, driver, cookie);
      }

      let response;
      await this.validate(insertObj);

      const query = driver(this.tnPath).insert(insertObj);

      if (this.isPg() || this.dbDriver.clientType() === 'mssql') {
        query.returning(
          Object.entries(this.aliasToColumn).map(
            ([val, key]) => `${key} as ${val}`
          )
        );
        response = await this._run(query);
      }

      const ai = this.columns.find((c) => c.ai);
      if (
        !response ||
        (typeof response?.[0] !== 'object' && response?.[0] !== null)
      ) {
        if (response?.length) {
          rowId = response[0];
        } else {
          rowId = (await this._run(query))[0];
        }

        if (ai) {
          // response = await this.readByPk(id)
          // response = await this.nestedRead(
          //   rowId,
          //   this.defaultNestedBtQueryParams,
          //   driver
          // );
        } else {
          response = data;
        }
      } else if (ai) {
        rowId = Array.isArray(response)
          ? response?.[0]?.[ai._cn]
          : response?.[ai._cn];
        // response = await this.nestedRead(
        //   Array.isArray(response)
        //     ? response?.[0]?.[ai._cn]
        //     : response?.[ai._cn],
        //   this.defaultNestedBtQueryParams,
        //   driver
        // );
      }

      if (Array.isArray(response)) {
        response = response[0];
      }

      if (response) rowId = this._extractPksValues(response);

      await Promise.all(postInsertOps.map((f) => f()));

      if (rowId) {
        response = await this.nestedRead(
          rowId,
          this.defaultNestedBtQueryParams,
          driver
        );
      }

      await this.afterInsert(response, driver, cookie);

      if (!trx) {
        await driver.commit();
      }

      return Array.isArray(response) ? response[0] : response;
    } catch (e) {
      console.log(e);
      await this.errorInsert(e, data, trx, cookie);
      if (!trx) {
        await driver.rollback(e);
      }
      throw e;
    }
  }

  private async _extractedNestedChilds(
    items: any[],
    childs: string,
    rest,
    parents: string,
    many: string,
    trx = null
  ) {
    if (items && items.length) {
      await Promise.all(
        [...new Set(childs.split(','))].map(
          (child, index) =>
            child &&
            this._getChildListInParent(
              {
                parent: items,
                child,
              },
              rest,
              index,
              trx
            )
        )
      );
    }

    const parentRelations = this.parentRelations(parents);

    await Promise.all(
      parentRelations.map((parent, index): any => {
        const parentIds = [
<<<<<<< HEAD
          ...new Set(
            items.map(c => c[parent.cn] || c[this.columnToAlias[parent.cn]])
          )
=======
          ...new Set(items.map((c) => c[cn] || c[this.columnToAlias[cn]])),
>>>>>>> 66e82a39
        ];
        return this._belongsTo(
          {
            parent: parent.rtn,
            rcn: parent.rcn,
            parentIds,
            childs: items,
            cn: parent.cn,
            tn: parent.tn,
            ...rest
          },
          index,
          trx
        );
      })
    );

    if (items && items.length) {
      await Promise.all(
        [...new Set(many.split(','))].map(
          (child, index) =>
            child &&
            this._getManyToManyList(
              {
                parent: items,
                child,
              },
              rest,
              index,
              trx
            )
        )
      );
    }
  }

  // todo: naming
  public m2mNotChildren({ pid = null, assoc = null, ...args }): Promise<any> {
    if (pid === null || assoc === null) {
      return null;
    }
    // @ts-ignore
    const { tn, cn, vtn, vcn, vrcn, rtn, rcn } =
      this.manyToManyRelations.find(({ vtn }) => assoc === vtn) || {};
    const childModel = this.dbModels[rtn];

    const {
      fields,
      where,
      limit,
      offset,
      sort,
      condition,
      conditionGraph = null,
    } = childModel._getListArgs(args);

    const query = childModel.$db
      .select(childModel.selectQuery(fields))
      .xwhere(where, childModel.selectQuery(''))
      .condition(condition, childModel.selectQuery(''))
      .conditionGraph(conditionGraph)
      .whereNotIn(
        rcn,
        childModel
          .dbDriver(this.dbModels[rtn].tnPath)
          .select(`${rtn}.${rcn}`)
          .join(vtn, `${rtn}.${rcn}`, `${vtn}.${vrcn}`)
          .where(`${vtn}.${vcn}`, pid)
      );
    childModel._paginateAndSort(query, { limit, offset, sort });

    return this._run(query);
  }

  // todo: naming
  public m2mNotChildrenCount({
    pid = null,
    assoc = null,
    ...args
  }): Promise<any> {
    if (pid === null || assoc === null) {
      return null;
    }
    // @ts-ignore
    const { tn, cn, vtn, vcn, vrcn, rtn, rcn } =
      this.manyToManyRelations.find(({ vtn }) => assoc === vtn) || {};
    const childModel = this.dbModels[rtn];

    const {
      where,
      condition,
      conditionGraph = null,
    } = childModel._getListArgs(args);

    const query = childModel.$db
      .count(`${rcn} as count`)
      .xwhere(where, childModel.selectQuery(''))
      .condition(condition, childModel.selectQuery(''))
      .conditionGraph(conditionGraph)
      .whereNotIn(
        rcn,
        childModel
          .dbDriver(this.dbModels[rtn].tnPath)
          .select(`${rtn}.${rcn}`)
          .join(vtn, `${rtn}.${rcn}`, `${vtn}.${vrcn}`)
          .where(`${vtn}.${vcn}`, pid)
      )
      .first();

    return this._run(query);
  }

  /**
   * Gets child list along with its parent
   *
   * @param {Object} args
   * @param {String} args.parents - comma separated parent table names
   * @param {String} [args.fields=*] - commas separated column names of this table
   * @param {String} [args.fields*=*] - commas separated column names of parent table(* is a natural number 'i' where i is index of child table in comma separated list)
   * @param {String} [args.where]  - where clause with conditions within ()
   * @param {String} [args.limit]  - number of rows to be limited (has default,min,max values in config)
   * @param {String} [args.offset] - offset from which to get the number of rows
   * @param {String} [args.sort]   - comma separated column names where each column name is cn ascending and -cn is cn descending
   * @returns {Promise<Object[]>}
   */

  // todo : add conditionGraph
  async belongsTo({ parents, where, fields, f, ...rest }) {
    fields = fields || f || '*';
    try {
      const parentRelations = this.parentRelations(parents);

      parentRelations.forEach(parent => {
        if (fields !== '*' && fields.split(',').indexOf(parent.cn) === -1) {
          fields += ',' + parent.cn;
        }
      });

      const childs = await this.list({ where, fields, ...rest });

      await Promise.all(
        parentRelations.map((parent, index) => {
          const parentIds = [
<<<<<<< HEAD
            ...new Set(
              childs.map(c => c[parent.cn] || c[this.columnToAlias[parent.cn]])
            )
=======
            ...new Set(childs.map((c) => c[cn] || c[this.columnToAlias[cn]])),
>>>>>>> 66e82a39
          ];
          return this._belongsTo(
            {
              parent: parent.rtn,
              rcn: parent.rcn,
              parentIds,
              childs,
              cn: parent.cn,
              tn: parent.tn,
              ...rest
            },
            index
          );
        })
      );

      return childs;
    } catch (e) {
      console.log(e);
      throw e;
    }
  }

  /**
   * Get parent and map to input child
   *
   * @param {String} parent - parent table name
   * @param {Object} childs - children list
   * @param {Object} rest - index suffixed fields, limit, offset, where and sort
   * @param index - child table index
   * @param {String} [args.fields*=*] - commas separated column names of parent table(* is a natural number 'i' where i is index of child table in comma separated list)
   * @returns {Promise<void>}
   * @private
   */
  async _belongsTo(
    { parent, rcn, parentIds, childs, cn, ...rest },
    index,
    trx = null
  ) {
    const driver = trx || this.dbDriver;
    let { fields } = this._getChildListArgs(rest, index, parent, 'b');
    if (fields !== '*' && fields.split(',').indexOf(rcn) === -1) {
      fields += ',' + rcn;
    }

    if (!this.dbModels[parent]) return;

    const parents = await this._run(
      driver(this.dbModels[parent].tnPath)
        // .select(...fields.split(',')
        .select(this.dbModels[parent].selectQuery(fields))
        .whereIn(rcn, parentIds)
    );

    const gs = _.groupBy(
      parents,
      this.dbModels[parent]?.columnToAlias?.[rcn] || rcn
    );

<<<<<<< HEAD
    const listColumnName = `${BaseModelSql.findVirtualColumnName(
      this.virtualColumns,
      { cn, rtn: parent, tn: rest.tn },
      'bt'
    )}Read`;
    childs.forEach(row => {
      row[listColumnName] = gs[row[this?.columnToAlias?.[cn] || cn]]?.[0];
=======
    childs.forEach((row) => {
      row[`${this.dbModels?.[parent]?._tn || parent}Read`] =
        gs[row[this?.columnToAlias?.[cn] || cn]]?.[0];
>>>>>>> 66e82a39
    });
  }

  /**
   * Returns key value paired grouped children list
   *
   * @param {Object} args
   * @param {String} args.child - child table name
   * @param {String[]} ids  - array of parent primary keys
   * @param {String} [args.where]  - where clause with conditions within ()
   * @param {String} [args.limit]  - number of rows to be limited (has default,min,max values in config)
   * @param {String} [args.offset] - offset from which to get the number of rows
   * @param {String} [args.sort]   - comma separated column names where each column name is cn ascending and -cn is cn descending
   * @returns {Promise<Object.<string, Object[]>>}  key will be parent pk and value will be child list
   */
  async hasManyListGQL({ child, ids, ...rest }) {
    try {
      const {
        where,
        limit,
        offset,
        conditionGraph,
        sort,
        // ...restArgs
      } = this.dbModels[child]._getListArgs(rest);
      // let { fields } = restArgs;
      // todo: get only required fields
      let fields = '*';

      const { cn } = this.hasManyRelations.find(({ tn }) => tn === child) || {};

      if (fields !== '*' && fields.split(',').indexOf(cn) === -1) {
        fields += ',' + cn;
      }

      fields = fields
        .split(',')
        .map((c) => `${child}.${c}`)
        .join(',');

      const childs = await this._run(
        this._paginateAndSort(
          this.dbDriver.queryBuilder().from(
            this.dbDriver
              .union(
                ids.map((p) => {
                  const query = this.dbDriver(this.dbModels[child].tnPath)
                    .where({ [cn]: p })
                    .conditionGraph(conditionGraph)
                    .xwhere(where, this.selectQuery(''))
                    // .select(...fields.split(','));
                    .select(this.dbModels?.[child]?.selectQuery(fields));

                  this.dbModels?.[child]?._paginateAndSort(
                    query,
                    { limit, sort, offset },
                    child
                  );
                  return this.isSqlite()
                    ? this.dbDriver.select().from(query)
                    : query;
                }),
                !this.isSqlite()
              )
              .as('list')
          ),
          { ignoreLimit: true } as any,
          child
        )
      );

      // return _.groupBy(childs, cn);
      return _.groupBy(childs, this.dbModels?.[child]?.columnToAlias[cn]);
    } catch (e) {
      console.log(e);
      throw e;
    }
  }

  isSqlite() {
    return this.clientType === 'sqlite3';
  }

  isMssql() {
    return this.dbDriver.clientType() === 'mssql';
  }

  /**
   * Returns key value paired grouped children list
   *
   * @param {Object} args
   * @param {String} args.child - child table name
   * @param {String[]} ids  - array of parent primary keys
   * @param {String} [args.where]  - where clause with conditions within ()
   * @param {String} [args.limit]  - number of rows to be limited (has default,min,max values in config)
   * @param {String} [args.offset] - offset from which to get the number of rows
   * @param {String} [args.sort]   - comma separated column names where each column name is cn ascending and -cn is cn descending
   * @returns {Promise<Object.<string, Object[]>>}  key will be parent pk and value will be child list
   */
  async hasManyListCount({ child, ids, ...rest }) {
    try {
      const { where, conditionGraph } = this._getChildListArgs(rest);

      const { cn } = this.hasManyRelations.find(({ tn }) => tn === child) || {};

      const childs = await this._run(
        this.dbDriver.unionAll(
          ids.map((p) => {
            const query = this.dbDriver(this.dbModels[child].tnPath)
              .count(`${cn} as count`)
              .where({ [cn]: p })
              .xwhere(where, this.selectQuery(''))
              .conditionGraph(conditionGraph)
              .first();
            return this.isSqlite() ? this.dbDriver.select().from(query) : query;
          }),
          !this.isSqlite()
        )
      );

      return childs.map(({ count }) => count);
      // return _.groupBy(childs, cn);
    } catch (e) {
      console.log(e);
      throw e;
    }
  }

  /**
   * Adds default params to limit, ofgste and sort params
   *
   * @param {Object} query - knex query builder
   * @param {Object} args
   * @param {string} args.limit - limit
   * @param {string} args.offset - offset
   * @param {string} args.sort - sort
   * @returns {Object} query appended with paginate and sort params
   * @private
   */
  _paginateAndSort(
    query,
    {
      limit = 20,
      offset = 0,
      sort = '',
      ignoreLimit = false,
    }: XcFilter & { ignoreLimit?: boolean },
    table?: string,
    isUnion?: boolean
  ) {
    query.offset(offset);
    if (!ignoreLimit) query.limit(limit);

    if (!table && !sort && this.clientType === 'mssql' && !isUnion) {
      sort =
        this.columns
          .filter((c) => c.pk)
          .map((c) => `${c.cn}`)
          .join(',') || `${this.columns[0].cn}`;
    }

    if (sort) {
      sort.split(',').forEach((o) => {
        if (o[0] === '-') {
          query.orderBy(this.columnToAlias[o.slice(1)] || o.slice(1), 'desc');
        } else {
          query.orderBy(this.columnToAlias[o] || o, 'asc');
        }
      });
    }

    return query;
  }

  /**
   * Runs a query built by knex, measure and logs time
   *
   * @param query
   * @returns {Promise<*>}
   * @private
   */
  @generateS3SignedUrls()
  async _run(query) {
    try {
      if (this.config.log) {
        const q = query.toQuery();
        console.time(q);
        const data = await query;
        console.timeEnd(q);
        return data;
      } else {
        return await query;
      }
    } catch (e) {
      throw e;
    }
  }

  /**
   * Gets the default list of args for querying a table
   *
   * @param {Object} args - fields,where,limit,offset,sort indexed
   * @returns {Object} consisting of fields,where,limit,offset,sort
   * @private
   */
  _getListArgs(args: XcFilterWithAlias): XcFilter {
    const obj: XcFilter = {};
    obj.where = args.where || args.w || '';
    obj.having = args.having || args.h || '';
    obj.condition = args.condition || args.c || {};
    obj.conditionGraph = args.conditionGraph || {};
    obj.limit = Math.max(
      Math.min(
        args.limit || args.l || this.config.limitDefault,
        this.config.limitMax
      ),
      this.config.limitMin
    );
    obj.offset = Math.max(+(args.offset || args.o) || 0, 0);
    obj.fields = args.fields || args.f || '*';
    obj.sort = args.sort || args.s || this.pks?.[0]?.cn;
    return obj;
  }

  /**
   * Gets the default args for child list
   *
   * @param {Object} args - fields,where,limit,offset,sort indexed
   * @param {Number} index
   * @returns {Object} consisting of fields*,where*,limit*,offset*,sort*
   * @private
   */
  _getChildListArgs(args: any, index?: number, child?: string, prefix = '') {
    index++;
    const obj: XcFilter = {};
    obj.where = args[`${prefix}where${index}`] || args[`w${index}`] || '';
    obj.limit = Math.max(
      Math.min(
        args[`${prefix}limit${index}`] ||
          args[`${prefix}l${index}`] ||
          this.config.limitDefault,
        this.config.limitMax
      ),
      this.config.limitMin
    );
    obj.offset =
      args[`${prefix}offset${index}`] || args[`${prefix}o${index}`] || 0;
    obj.fields = args[`${prefix}fields${index}`] || args[`f${index}`];
    obj.sort = args[`${prefix}sort${index}`] || args[`${prefix}s${index}`];

    obj.fields = obj.fields
      ? `${obj.fields},${this.getTablePKandPVFields(child)}`
      : this.getTablePKandPVFields(child);

    return obj;
  }

  public getTablePKandPVFields(table?: string): string {
    return (
      this.dbModels[table || this.tn]?.columns
        ?.filter((col) => col.pk || col.pv)
        .map((col) => col.cn) || ['*']
    ).join(',');
  }

  // @ts-ignore
  public selectQuery(fields) {
    const fieldsArr = fields.split(',');
    const selectObj =
      this.columns?.reduce((selectObj, col) => {
        if (
          !fields ||
          fieldsArr.includes('*') ||
          fieldsArr.includes(`${this.tn}.*`) ||
          fieldsArr.includes(`${this.tn}.${col._cn}`) ||
          fieldsArr.includes(`${this.tn}.${col.cn}`) ||
          fieldsArr.includes(col._cn) ||
          fieldsArr.includes(col.cn)
        ) {
          selectObj[col._cn] = `${this.tn}.${col.cn}`;
        }
        return selectObj;
      }, {}) || '*';

    return selectObj;
  }

  // @ts-ignore
  public get columnToAlias() {
    return this.columns?.reduce((selectObj, col) => {
      selectObj[col.cn] = col._cn;
      return selectObj;
    }, {});
  }

  // @ts-ignore
  public get aliasToColumn() {
    return this.columns?.reduce((selectObj, col) => {
      selectObj[col._cn] = col.cn;
      return selectObj;
    }, {});
  }

  // @ts-ignore
  public mapAliasToColumn(data) {
    const obj = {};
    for (const col of this.columns) {
      if (col._cn in data) {
        obj[col.cn] = data[col._cn];
      } else if (col.cn in data) {
        obj[col.cn] = data[col.cn];
      }
    }
    return obj;
  }

  protected get defaultNestedBtQueryParams(): any {
    return Object.entries(this.defaultNestedQueryParams || {}).reduce(
      (paramsObj, [key, val]) => {
        if (key.startsWith('bfield') || key.startsWith('bf') || key === 'bt') {
          return { ...paramsObj, [key]: val };
        }
        return paramsObj;
      },
      {}
    );
  }

  protected get defaultNestedQueryParams(): any {
    if (!this._defaultNestedQueryParams) {
      // generate default nested fields args based on virtual column list
      try {
        const nestedFields: {
          [key: string]: string[];
        } = (this.virtualColumns || []).reduce(
          (obj, vc) => {
            if (vc.hm) {
              obj.hm.push(vc.hm.tn);
            } else if (vc.bt) {
              obj.bt.push(vc.bt.rtn);
            } else if (vc.mm) {
              obj.mm.push(vc.mm.rtn);
            }
            return obj;
          },
          { hm: [], bt: [], mm: [] }
        );

        // todo: handle if virtual column missing
        // construct fields args based on lookup columns
        const fieldsObj = (this.virtualColumns || []).reduce((obj, vc) => {
          if (!vc.lk) {
            return obj;
          }

          let key;
          let index;
          let column;

          switch (vc.lk.type) {
            case 'mm':
              index = nestedFields.mm.indexOf(vc.lk.ltn) + 1;
              key = `mfields${index}`;
              column = vc.lk.lcn;
              break;
            case 'hm':
              index = nestedFields.hm.indexOf(vc.lk.ltn) + 1;
              key = `hfields${index}`;
              column = vc.lk.lcn;
              break;
            case 'bt':
              index = nestedFields.bt.indexOf(vc.lk.ltn) + 1;
              key = `bfields${index}`;
              column = vc.lk.lcn;
              break;
          }

          if (index && column) {
            obj[key] = `${obj[key] ? `${obj[key]},` : ''}${column}`;
          }

          return obj;
        }, {});
        this._defaultNestedQueryParams = {
          ...Object.entries(nestedFields).reduce(
            (ro, [k, a]) => ({ ...ro, [k]: a.join(',') }),
            {}
          ),
          ...fieldsObj,
        };
      } catch (e) {
        return {};
      }
    }
    return this._defaultNestedQueryParams;
  }

  protected get nestedProps(): { [prop: string]: any } {
    if (!this._nestedProps) {
      this._nestedProps = (this.virtualColumns || [])?.reduce((obj, v) => {
        if (v.bt) {
          const prop = `${v._cn}Read`;
          obj[prop] = v;
          this._nestedPropsModels[prop] = this.dbModels[v.bt?.rtn];
        } else if (v.hm) {
          const prop = `${v._cn}List`;
          obj[prop] = v;
          this._nestedPropsModels[prop] = this.dbModels[v.hm?.tn];
        } else if (v.mm) {
          const prop = `${this.dbModels[v.mm.rtn]._tn}MMList`;
          obj[prop] = v;
          this._nestedPropsModels[prop] = this.dbModels[v.mm?.rtn];
        }
        return obj;
      }, {});
    }
    return this._nestedProps;
  }

  protected get selectFormulas() {
    if (!this._selectFormulas) {
      this._selectFormulas = (this.virtualColumns || [])?.reduce((arr, v) => {
        if (v.formula?.value && !v.formula?.error?.length) {
          arr.push(
            formulaQueryBuilder(
              v.formula?.tree,
              v._cn,
              this.dbDriver,
              this.aliasToColumn
            )
          );
        }
        return arr;
      }, []);
    }
    return this._selectFormulas;
  }

  /**
   * Selects the formulas for the give columns.
   * @param {Array} sheet - The colums to select formulas for.
   * @returns Array of formulas.
   */
  private selectFormulasForColumns(columns: string[]) {
    return (this.virtualColumns || [])?.reduce((arr, v) => {
      if (
        v.formula?.value &&
        !v.formula?.error?.length &&
        columns.includes(v._cn)
      ) {
        arr.push(
          formulaQueryBuilder(
            v.formula?.tree,
            v._cn,
            this.dbDriver,
            this.aliasToColumn
          )
        );
      }
      return arr;
    }, []);
  }

  protected get selectFormulasObj() {
    if (!this._selectFormulasObj) {
      this._selectFormulasObj = (this.virtualColumns || [])?.reduce(
        (obj, v) => {
          if (v.formula?.value && !v.formula?.error?.length) {
            obj[v._cn] = formulaQueryBuilder(
              v.formula?.tree,
              null,
              this.dbDriver,
              this.aliasToColumn
            );
          }
          return obj;
        },
        {}
      );
    }
    return this._selectFormulasObj;
  }

  // todo: optimize
  protected get selectRollups() {
    return (this.virtualColumns || [])?.reduce((arr, v) => {
      if (v.rl) {
        arr.push(
          genRollupSelect({
            tn: this.tn,
            knex: this.dbDriver,
            rollup: v.rl,
            hasMany: this.hasManyRelations,
            manyToMany: this.manyToManyRelations,
          }).as(v._cn)
        );
      }
      return arr;
    }, []);
  }

  // todo: optimize
  public async extractCsvData(args: any = {}, fields = null) {
    const defaultNestedQueryParams = { ...this.defaultNestedQueryParams };

    // // get all nested props by default
    // for (const key of Object.keys(defaultNestedQueryParams)) {
    //   if (key.indexOf('fields') > -1) {
    //     defaultNestedQueryParams[key] = '*';
    //   }
    // }

    let offset = +args.offset || 0;
    const limit = 100;
    // const size = +process.env.NC_EXPORT_MAX_SIZE || 1024;
    const timeout = +process.env.NC_EXPORT_MAX_TIMEOUT || 5000;
    const csvRows = [];
    const startTime = process.hrtime();
    let elapsed, temp;

    for (
      elapsed = 0;
      elapsed < timeout;
      offset += limit,
        temp = process.hrtime(startTime),
        elapsed = temp[0] * 1000 + temp[1] / 1000000
    ) {
      const rows = await this.nestedList({
        ...defaultNestedQueryParams,
        ...args,
        offset,
        limit,
      });

      if (!rows?.length) {
        offset = -1;
        break;
      }

      for (const row of rows) {
        const csvRow = {};

        for (const column of this.columns) {
          if (column._cn in row) {
            csvRow[column._cn] = this.serializeCellValue({
              value: row[column._cn],
              column,
            });
          }
        }

        for (const vColumn of this.virtualColumns) {
          if (vColumn._cn in row && !vColumn.bt && !vColumn.hm && !vColumn.mm) {
            if (vColumn.lk) {
            } else {
              csvRow[vColumn._cn] = row[vColumn._cn];
            }
          }
        }

        for (const [prop, col] of Object.entries(this.nestedProps)) {
          const refModel = this._nestedPropsModels[prop];

          const mapPropFn = (alias, colAlias) => {
            if (Array.isArray(row[prop])) {
              csvRow[alias] = row[prop].map((r) =>
                refModel.serializeCellValue({
                  value: r[colAlias],
                  columnName: colAlias,
                })
              );
            } else if (row[prop]) {
              csvRow[alias] = refModel.serializeCellValue({
                value: row?.[prop]?.[colAlias],
                columnName: colAlias,
              });
            }
          };

          if (prop in row) {
            // todo: optimize
            for (const vColumn of this.virtualColumns) {
              if (vColumn.lk) {
                if (
                  col.hm &&
                  vColumn.lk.type === 'hm' &&
                  col.hm.tn === vColumn.lk.ltn
                ) {
                  mapPropFn(vColumn._cn, vColumn.lk._lcn);
                } else if (
                  col.mm &&
                  vColumn.lk.type === 'mm' &&
                  col.mm.rtn === vColumn.lk.ltn
                ) {
                  mapPropFn(vColumn._cn, vColumn.lk._lcn);
                }
                if (
                  col.bt &&
                  vColumn.lk.type === 'bt' &&
                  col.bt.rtn === vColumn.lk.ltn
                ) {
                  mapPropFn(vColumn._cn, vColumn.lk._lcn);
                }
              }
            }
          }
          mapPropFn(col._cn, refModel.primaryColAlias);
        }
        csvRows.push(csvRow);
      }
    }

    const data = Papaparse.unparse(
      {
        fields:
          fields &&
          fields.filter(
            (f) =>
              this.columns.some((c) => c._cn === f) ||
              this.virtualColumns.some((c) => c._cn === f)
          ),
        data: csvRows,
      },
      {
        escapeFormulae: true,
      }
    );
    return { data, offset, elapsed };
  }

  public serializeCellValue({
    value,
    ...args
  }: {
    column?: any;
    value: any;
    columnName?: string;
  }) {
    if (!args.column && !args.columnName) {
      return value;
    }
    const column =
      args.column || this.columns.find((c) => c._cn === args.columnName);

    switch (column?.uidt) {
      case 'Attachment': {
        let data = value;
        try {
          if (typeof value === 'string') {
            data = JSON.parse(value);
          }
        } catch {}

        return (data || []).map(
          (attachment) =>
            `${encodeURI(attachment.title)}(${encodeURI(attachment.url)})`
        );
      }
      default:
        if (value && typeof value === 'object') {
          return JSON.stringify(value);
        }
        return value;
    }
  }

  public get primaryColRef(): string {
    return this._primaryColRef?.cn;
  }

  public get primaryColAlias(): string {
    return this._primaryColRef?._cn;
  }
}

export { BaseModelSql };
/**
 * @copyright Copyright (c) 2021, Xgene Cloud Ltd
 *
 * @author Naveen MR <oof1lab@gmail.com>
 * @author Pranav C Balan <pranavxc@gmail.com>
 *
 * @license GNU AGPL version 3 or any later version
 *
 * This program is free software: you can redistribute it and/or modify
 * it under the terms of the GNU Affero General Public License as
 * published by the Free Software Foundation, either version 3 of the
 * License, or (at your option) any later version.
 *
 * This program is distributed in the hope that it will be useful,
 * but WITHOUT ANY WARRANTY; without even the implied warranty of
 * MERCHANTABILITY or FITNESS FOR A PARTICULAR PURPOSE.  See the
 * GNU Affero General Public License for more details.
 *
 * You should have received a copy of the GNU Affero General Public License
 * along with this program. If not, see <http://www.gnu.org/licenses/>.
 *
 */<|MERGE_RESOLUTION|>--- conflicted
+++ resolved
@@ -54,10 +54,7 @@
     v,
     type,
     dbModels,
-<<<<<<< HEAD
     pluginMgr
-=======
->>>>>>> 66e82a39
   }: {
     [key: string]: any;
     dbModels?: {
@@ -1314,29 +1311,14 @@
     const hmRelations =
       this.hasManyRelations.filter(({ tn }) => tn === child) || [];
 
-<<<<<<< HEAD
     for (const { cn, tn, rtn } of hmRelations) {
       let { fields } = restArgs;
-=======
-    const childs = await this._run(
-      driver.union(
-        parent.map((p) => {
-          const id =
-            p[_cn] ||
-            p[this.columnToAlias?.[this.pks[0].cn] || this.pks[0].cn] ||
-            p[this.pks[0].cn];
-          const query = driver(this.dbModels[child].tnPath)
-            .where(cn, id)
-            .xwhere(where, this.dbModels[child].selectQuery(''))
-            .select(this.dbModels[child].selectQuery(fields)); // ...fields.split(','));
->>>>>>> 66e82a39
 
       if (!this.dbModels[child]) {
         return;
       }
       const _cn = this.dbModels[child]?.columnToAlias?.[cn];
 
-<<<<<<< HEAD
       if (fields !== '*' && fields.split(',').indexOf(cn) === -1) {
         fields += ',' + cn;
       }
@@ -1375,13 +1357,6 @@
           );
       });
     }
-=======
-    const gs = _.groupBy(childs, _cn);
-    parent.forEach((row) => {
-      row[`${this.dbModels?.[child]?._tn || child}List`] =
-        gs[row[_cn] || row[this.pks[0]._cn]] || [];
-    });
->>>>>>> 66e82a39
   }
 
   /**
@@ -1630,13 +1605,9 @@
         await Promise.all(
           parentRelations.map((parent, index): any => {
             const parentIds = [
-<<<<<<< HEAD
               ...new Set(
                 items.map(c => c[parent.cn] || c[this.columnToAlias[parent.cn]])
               )
-=======
-              ...new Set(items.map((c) => c[cn] || c[this.columnToAlias[cn]])),
->>>>>>> 66e82a39
             ];
             return this._belongsTo(
               {
@@ -1878,13 +1849,9 @@
     await Promise.all(
       parentRelations.map((parent, index): any => {
         const parentIds = [
-<<<<<<< HEAD
           ...new Set(
             items.map(c => c[parent.cn] || c[this.columnToAlias[parent.cn]])
           )
-=======
-          ...new Set(items.map((c) => c[cn] || c[this.columnToAlias[cn]])),
->>>>>>> 66e82a39
         ];
         return this._belongsTo(
           {
@@ -2028,13 +1995,9 @@
       await Promise.all(
         parentRelations.map((parent, index) => {
           const parentIds = [
-<<<<<<< HEAD
             ...new Set(
               childs.map(c => c[parent.cn] || c[this.columnToAlias[parent.cn]])
             )
-=======
-            ...new Set(childs.map((c) => c[cn] || c[this.columnToAlias[cn]])),
->>>>>>> 66e82a39
           ];
           return this._belongsTo(
             {
@@ -2094,7 +2057,6 @@
       this.dbModels[parent]?.columnToAlias?.[rcn] || rcn
     );
 
-<<<<<<< HEAD
     const listColumnName = `${BaseModelSql.findVirtualColumnName(
       this.virtualColumns,
       { cn, rtn: parent, tn: rest.tn },
@@ -2102,11 +2064,6 @@
     )}Read`;
     childs.forEach(row => {
       row[listColumnName] = gs[row[this?.columnToAlias?.[cn] || cn]]?.[0];
-=======
-    childs.forEach((row) => {
-      row[`${this.dbModels?.[parent]?._tn || parent}Read`] =
-        gs[row[this?.columnToAlias?.[cn] || cn]]?.[0];
->>>>>>> 66e82a39
     });
   }
 
