import { Request, Response, Router } from 'express';
import Model from '../../../models/Model';
import { nocoExecute } from 'nc-help';
import Base from '../../../models/Base';
import NcConnectionMgrv2 from '../../../utils/common/NcConnectionMgrv2';
import { NcError } from '../../helpers/catchError';
import { PagedResponseImpl } from '../../helpers/PagedResponse';
import View from '../../../models/View';
import ncMetaAclMw from '../../helpers/ncMetaAclMw';
import { getViewAndModelFromRequestByAliasOrId } from './helpers';
import apiMetrics from '../../helpers/apiMetrics';
import getAst from '../../../db/sql-data-mapper/lib/sql/helpers/getAst';

// todo: Handle the error case where view doesnt belong to model
async function dataList(req: Request, res: Response) {
  const { model, view } = await getViewAndModelFromRequestByAliasOrId(req);
  res.json(await getDataList(model, view, req));
}

async function dataFindOne(req: Request, res: Response) {
  const { model, view } = await getViewAndModelFromRequestByAliasOrId(req);
  res.json(await getFindOne(model, view, req));
}

async function dataGroupBy(req: Request, res: Response) {
  const { model, view } = await getViewAndModelFromRequestByAliasOrId(req);
  res.json(await getDataGroupBy(model, view, req));
}

async function dataCount(req: Request, res: Response) {
  const { model, view } = await getViewAndModelFromRequestByAliasOrId(req);

  const base = await Base.get(model.base_id);

  const baseModel = await Model.getBaseModelSQL({
    id: model.id,
    viewId: view?.id,
    dbDriver: NcConnectionMgrv2.get(base),
  });

  const countArgs: any = { ...req.query };
  try {
    countArgs.filterArr = JSON.parse(countArgs.filterArrJson);
  } catch (e) {}

  const count = await baseModel.count(countArgs);

  res.json({ count });
}

// todo: Handle the error case where view doesnt belong to model
async function dataInsert(req: Request, res: Response) {
  const { model, view } = await getViewAndModelFromRequestByAliasOrId(req);

  const base = await Base.get(model.base_id);

  const baseModel = await Model.getBaseModelSQL({
    id: model.id,
    viewId: view?.id,
    dbDriver: NcConnectionMgrv2.get(base),
  });

  res.json(await baseModel.insert(req.body, null, req));
}

async function dataUpdate(req: Request, res: Response) {
  const { model, view } = await getViewAndModelFromRequestByAliasOrId(req);
  const base = await Base.get(model.base_id);

  const baseModel = await Model.getBaseModelSQL({
    id: model.id,
    viewId: view?.id,
    dbDriver: NcConnectionMgrv2.get(base),
  });

  res.json(await baseModel.updateByPk(req.params.rowId, req.body, null, req));
}

async function dataDelete(req: Request, res: Response) {
  const { model, view } = await getViewAndModelFromRequestByAliasOrId(req);
  const base = await Base.get(model.base_id);
  const baseModel = await Model.getBaseModelSQL({
    id: model.id,
    viewId: view?.id,
    dbDriver: NcConnectionMgrv2.get(base),
  });

  // todo: Should have error http status code
  const message = await baseModel.hasLTARData(req.params.rowId, model);
  if (message.length) {
    res.json({ message });
    return;
  }
  res.json(await baseModel.delByPk(req.params.rowId, null, req));
}

async function getDataList(model, view: View, req) {
  const base = await Base.get(model.base_id);

  const baseModel = await Model.getBaseModelSQL({
    id: model.id,
    viewId: view?.id,
    dbDriver: NcConnectionMgrv2.get(base),
  });

  const requestObj = await getAst({ model, query: req.query, view });

  const listArgs: any = { ...req.query };
  try {
    listArgs.filterArr = JSON.parse(listArgs.filterArrJson);
  } catch (e) {}
  try {
    listArgs.sortArr = JSON.parse(listArgs.sortArrJson);
  } catch (e) {}

  let data = [];
  let count = 0;
  try {
    data = await nocoExecute(
      requestObj,
      await baseModel.list(listArgs),
      {},
      listArgs
    );
    count = await baseModel.count(listArgs);
  } catch (e) {
    // show empty result instead of throwing error here
    // e.g. search some text in a numeric field
  }

  return new PagedResponseImpl(data, {
    ...req.query,
    count,
  });
}

async function getDataGroupBy(model, view: View, req) {
  const base = await Base.get(model.base_id);

  const baseModel = await Model.getBaseModelSQL({
    id: model.id,
    viewId: view?.id,
    dbDriver: NcConnectionMgrv2.get(base),
  });

  const listArgs: any = { ...req.query };
  const data = await baseModel.groupBy({ ...req.query });
  const count = await baseModel.count(listArgs);

  return new PagedResponseImpl(data, {
    ...req.query,
    count
  });
}

async function getFindOne(model, view: View, req) {
  const base = await Base.get(model.base_id);

  const baseModel = await Model.getBaseModelSQL({
    id: model.id,
    viewId: view?.id,
    dbDriver: NcConnectionMgrv2.get(base),
  });

  const args: any = { ...req.query };
  try {
    args.filterArr = JSON.parse(args.filterArrJson);
  } catch (e) {}
  try {
    args.sortArr = JSON.parse(args.sortArrJson);
  } catch (e) {}

  const data = await baseModel.findOne(args);

  return data?.[0]
    ? await nocoExecute(
        await getAst({ model, query: args, view }),
        data?.[0],
        {},
        {}
      )
    : {};
}

async function dataRead(req: Request, res: Response) {
  const { model, view } = await getViewAndModelFromRequestByAliasOrId(req);

  const base = await Base.get(model.base_id);

  const baseModel = await Model.getBaseModelSQL({
    id: model.id,
    viewId: view?.id,
    dbDriver: NcConnectionMgrv2.get(base),
  });

<<<<<<< HEAD
  const data = await baseModel.readByPk(req.params.rowId);
  if (!data) return res.json({});

  return res.json(
    await nocoExecute(
      await getAst({ model, query: req.query, view }),
      data,
=======
  const row = await baseModel.readByPk(req.params.rowId);

  if (!row) {
    NcError.notFound();
  }

  res.json(
    await nocoExecute(
      await getAst({ model, query: req.query, view }),
      row,
>>>>>>> a8190a49
      {},
      {}
    )
  );
}

async function dataExist(req: Request, res: Response) {
  const { model, view } = await getViewAndModelFromRequestByAliasOrId(req);

  const base = await Base.get(model.base_id);

  const baseModel = await Model.getBaseModelSQL({
    id: model.id,
    viewId: view?.id,
    dbDriver: NcConnectionMgrv2.get(base),
  });

  res.json(await baseModel.exist(req.params.rowId));
}

const router = Router({ mergeParams: true });

// table data crud apis
router.get(
  '/api/v1/db/data/:orgs/:projectName/:tableName',
  apiMetrics,
  ncMetaAclMw(dataList, 'dataList')
);

router.get(
  '/api/v1/db/data/:orgs/:projectName/:tableName/find-one',
  apiMetrics,
  ncMetaAclMw(dataFindOne, 'dataFindOne')
);

router.get(
  '/api/v1/db/data/:orgs/:projectName/:tableName/groupby',
  apiMetrics,
  ncMetaAclMw(dataGroupBy, 'dataGroupBy')
);

router.get(
  '/api/v1/db/data/:orgs/:projectName/:tableName/:rowId/exist',
  apiMetrics,
  ncMetaAclMw(dataExist, 'dataExist')
);

router.get(
  '/api/v1/db/data/:orgs/:projectName/:tableName/count',
  apiMetrics,
  ncMetaAclMw(dataCount, 'dataCount')
);

router.get(
  '/api/v1/db/data/:orgs/:projectName/:tableName/views/:viewName/count',
  apiMetrics,
  ncMetaAclMw(dataCount, 'dataCount')
);

router.get(
  '/api/v1/db/data/:orgs/:projectName/:tableName/:rowId',
  apiMetrics,
  ncMetaAclMw(dataRead, 'dataRead')
);

router.patch(
  '/api/v1/db/data/:orgs/:projectName/:tableName/:rowId',
  apiMetrics,
  ncMetaAclMw(dataUpdate, 'dataUpdate')
);

router.delete(
  '/api/v1/db/data/:orgs/:projectName/:tableName/:rowId',
  apiMetrics,
  ncMetaAclMw(dataDelete, 'dataDelete')
);

router.get(
  '/api/v1/db/data/:orgs/:projectName/:tableName',
  apiMetrics,
  ncMetaAclMw(dataList, 'dataList')
);

// table view data crud apis
router.get(
  '/api/v1/db/data/:orgs/:projectName/:tableName/views/:viewName',
  apiMetrics,
  ncMetaAclMw(dataList, 'dataList')
);

router.get(
  '/api/v1/db/data/:orgs/:projectName/:tableName/views/:viewName/find-one',
  apiMetrics,
  ncMetaAclMw(dataFindOne, 'dataFindOne')
);

router.get(
  '/api/v1/db/data/:orgs/:projectName/:tableName/views/:viewName/groupby',
  apiMetrics,
  ncMetaAclMw(dataGroupBy, 'dataGroupBy')
);

router.get(
  '/api/v1/db/data/:orgs/:projectName/:tableName/views/:viewName/:rowId/exist',
  apiMetrics,
  ncMetaAclMw(dataExist, 'dataExist')
);

router.post(
  '/api/v1/db/data/:orgs/:projectName/:tableName',
  apiMetrics,
  ncMetaAclMw(dataInsert, 'dataInsert')
);

router.post(
  '/api/v1/db/data/:orgs/:projectName/:tableName/views/:viewName',
  apiMetrics,
  ncMetaAclMw(dataInsert, 'dataInsert')
);

router.patch(
  '/api/v1/db/data/:orgs/:projectName/:tableName/views/:viewName/:rowId',
  apiMetrics,
  ncMetaAclMw(dataUpdate, 'dataUpdate')
);

router.get(
  '/api/v1/db/data/:orgs/:projectName/:tableName/views/:viewName/:rowId',
  apiMetrics,
  ncMetaAclMw(dataRead, 'dataRead')
);

router.delete(
  '/api/v1/db/data/:orgs/:projectName/:tableName/views/:viewName/:rowId',
  apiMetrics,
  ncMetaAclMw(dataDelete, 'dataDelete')
);

export default router;<|MERGE_RESOLUTION|>--- conflicted
+++ resolved
@@ -3,7 +3,7 @@
 import { nocoExecute } from 'nc-help';
 import Base from '../../../models/Base';
 import NcConnectionMgrv2 from '../../../utils/common/NcConnectionMgrv2';
-import { NcError } from '../../helpers/catchError';
+// import { NcError } from '../../helpers/catchError';
 import { PagedResponseImpl } from '../../helpers/PagedResponse';
 import View from '../../../models/View';
 import ncMetaAclMw from '../../helpers/ncMetaAclMw';
@@ -193,7 +193,6 @@
     dbDriver: NcConnectionMgrv2.get(base),
   });
 
-<<<<<<< HEAD
   const data = await baseModel.readByPk(req.params.rowId);
   if (!data) return res.json({});
 
@@ -201,18 +200,6 @@
     await nocoExecute(
       await getAst({ model, query: req.query, view }),
       data,
-=======
-  const row = await baseModel.readByPk(req.params.rowId);
-
-  if (!row) {
-    NcError.notFound();
-  }
-
-  res.json(
-    await nocoExecute(
-      await getAst({ model, query: req.query, view }),
-      row,
->>>>>>> a8190a49
       {},
       {}
     )
