import { Request, Response, Router } from 'express';
import Model from '../../models/Model';
import { Tele } from 'nc-help';
<<<<<<< HEAD
=======
import { PagedResponseImpl } from '../helpers/PagedResponse';
import DOMPurify from 'isomorphic-dompurify';
>>>>>>> d6817ed7
import {
  AuditOperationSubTypes,
  AuditOperationTypes,
  isVirtualCol,
  ModelTypes,
  TableListType,
  TableReqType,
  TableType,
  UITypes,
} from 'nocodb-sdk';
import ProjectMgrv2 from '../../db/sql-mgr/v2/ProjectMgrv2';
import Project from '../../models/Project';
import Audit from '../../models/Audit';
import ncMetaAclMw from '../helpers/ncMetaAclMw';
import { xcVisibilityMetaGet } from './modelVisibilityApis';
import View from '../../models/View';
import getColumnPropsFromUIDT from '../helpers/getColumnPropsFromUIDT';
import mapDefaultPrimaryValue from '../helpers/mapDefaultPrimaryValue';
import { NcError } from '../helpers/catchError';
import getTableNameAlias, { getColumnNameAlias } from '../helpers/getTableName';
import Column from '../../models/Column';
import NcConnectionMgrv2 from '../../utils/common/NcConnectionMgrv2';
import getColumnUiType from '../helpers/getColumnUiType';
import LinkToAnotherRecordColumn from '../../models/LinkToAnotherRecordColumn';
import { metaApiMetrics } from '../helpers/apiMetrics';
import DOMPurify from 'isomorphic-dompurify';

export async function tableGet(req: Request, res: Response<TableType>) {
  const table = await Model.getWithInfo({
    id: req.params.tableId,
  });

  // todo: optimise
  const viewList = <View[]>await xcVisibilityMetaGet(table.project_id, [table]);

  //await View.list(req.params.tableId)
  table.views = viewList.filter((table: any) => {
    return Object.keys((req as any).session?.passport?.user?.roles).some(
      (role) =>
        (req as any)?.session?.passport?.user?.roles[role] &&
        !table.disabled[role]
    );
  });

  res.json(table);
}

export async function tableGetByName(req: Request, res: Response<TableType>) {
  const project = await Project.getWithInfoByTitleOrId(req.params.projectId);
  const model = await Model.getByAliasOrId({
    project_id: project.id,
    base_id: project.bases?.[0]?.id,
    aliasOrId: req.params.tableName
  });

  req.params.tableId = model.id;
  await tableGet(req, res);
}

export async function tableReorder(req: Request, res: Response) {
  res.json(Model.updateOrder(req.params.tableId, req.body.order));
}

export async function tableList(req: Request, res: Response<TableListType>) {
  const viewList = await xcVisibilityMetaGet(req.params.projectId);

  // todo: optimise
  const tableViewMapping = viewList.reduce((o, view: any) => {
    o[view.fk_model_id] = o[view.fk_model_id] || 0;
    if (
      Object.keys((req as any).session?.passport?.user?.roles).some(
        (role) =>
          (req as any)?.session?.passport?.user?.roles[role] &&
          !view.disabled[role]
      )
    ) {
      o[view.fk_model_id]++;
    }
    return o;
  }, {});

  const tableList = (
    await Model.list({
      project_id: req.params.projectId,
      base_id: req.params.baseId,
    })
  ).filter((t) => tableViewMapping[t.id]);

  res // todo: pagination
    .json(
      new PagedResponseImpl(
        req.query?.includeM2M
          ? tableList
          : (tableList.filter((t) => !t.mm) as Model[])
      )
    );
}

export async function tableCreate(req: Request<any, any, TableReqType>, res) {
  const project = await Project.getWithInfo(req.params.projectId);
  const base = project.bases[0];

  if (
    !req.body.table_name ||
    (project.prefix && project.prefix === req.body.table_name)
  ) {
    NcError.badRequest(
      'Missing table name `table_name` property in request body'
    );
  }

  if (project.prefix) {
    if (!req.body.table_name.startsWith(project.prefix)) {
      req.body.table_name = `${project.prefix}_${req.body.table_name}`;
    }
  }

  // validate table name
  if (/^\s+|\s+$/.test(req.body.table_name)) {
    NcError.badRequest(
      'Leading or trailing whitespace not allowed in table names'
    );
  }

  if (
    !(await Model.checkTitleAvailable({
      table_name: req.body.table_name,
      project_id: project.id,
      base_id: base.id,
    }))
  ) {
    NcError.badRequest('Duplicate table name');
  }

  if (!req.body.title) {
    req.body.title = getTableNameAlias(
      req.body.table_name,
      project.prefix,
      base
    );
  }

  if (
    !(await Model.checkAliasAvailable({
      title: req.body.title,
      project_id: project.id,
      base_id: base.id,
    }))
  ) {
    NcError.badRequest('Duplicate table alias');
  }

  const sqlMgr = await ProjectMgrv2.getSqlMgr(project);
  const sqlClient = NcConnectionMgrv2.getSqlClient(base);

  let tableNameLengthLimit = 255;
  const sqlClientType = sqlClient.clientType;
  if (sqlClientType === 'mysql2' || sqlClientType === 'mysql') {
    tableNameLengthLimit = 64;
  } else if (sqlClientType === 'pg') {
    tableNameLengthLimit = 63;
  } else if (sqlClientType === 'mssql') {
    tableNameLengthLimit = 128;
  }

  if (req.body.table_name.length > tableNameLengthLimit) {
    NcError.badRequest(`Table name exceeds ${tableNameLengthLimit} characters`);
  }

  req.body.columns = req.body.columns?.map((c) => ({
    ...getColumnPropsFromUIDT(c as any, base),
    cn: c.column_name,
  }));
  await sqlMgr.sqlOpPlus(base, 'tableCreate', {
    ...req.body,
    tn: req.body.table_name,
  });

  const columns: Array<
    Omit<Column, 'column_name' | 'title'> & {
      cn: string;
      system?: boolean;
    }
  > = (await sqlClient.columnList({ tn: req.body.table_name }))?.data?.list;

  const tables = await Model.list({
    project_id: project.id,
    base_id: base.id,
  });

  await Audit.insert({
    project_id: project.id,
    op_type: AuditOperationTypes.TABLE,
    op_sub_type: AuditOperationSubTypes.CREATED,
    user: (req as any)?.user?.email,
    description: `created table ${req.body.table_name} with alias ${req.body.title}  `,
    ip: (req as any).clientIp,
  }).then(() => {});

  mapDefaultPrimaryValue(req.body.columns);

  Tele.emit('evt', { evt_type: 'table:created' });

  res.json(
    await Model.insert(project.id, base.id, {
      ...req.body,
      columns: columns.map((c, i) => {
        const colMetaFromReq = req.body?.columns?.find(
          (c1) => c.cn === c1.column_name
        );
        return {
          ...colMetaFromReq,
          uidt: colMetaFromReq?.uidt || c.uidt || getColumnUiType(base, c),
          ...c,
          dtxp: [UITypes.MultiSelect, UITypes.SingleSelect].includes(
            colMetaFromReq.uidt as any
          )
            ? colMetaFromReq.dtxp
            : c.dtxp,
          title: colMetaFromReq?.title || getColumnNameAlias(c.cn, base),
          column_name: c.cn,
          order: i + 1,
        };
      }),
      order: +(tables?.pop()?.order ?? 0) + 1,
    })
  );
}

export async function tableUpdate(req: Request<any, any>, res) {
  const model = await Model.get(req.params.tableId);

  const project = await Project.getWithInfo(req.body.project_id);
  const base = project.bases[0];

  if (!req.body.table_name) {
    NcError.badRequest(
      'Missing table name `table_name` property in request body'
    );
  }

  if (project.prefix) {
    if (!req.body.table_name.startsWith(project.prefix)) {
      req.body.table_name = `${project.prefix}${req.body.table_name}`;
    }
  }

  req.body.table_name = DOMPurify.sanitize(req.body.table_name);

  // validate table name
  if (/^\s+|\s+$/.test(req.body.table_name)) {
    NcError.badRequest(
      'Leading or trailing whitespace not allowed in table names'
    );
  }

  if (
    !(await Model.checkTitleAvailable({
      table_name: req.body.table_name,
      project_id: project.id,
      base_id: base.id,
    }))
  ) {
    NcError.badRequest('Duplicate table name');
  }

  if (!req.body.title) {
    req.body.title = getTableNameAlias(
      req.body.table_name,
      project.prefix,
      base
    );
  }

  if (
    !(await Model.checkAliasAvailable({
      title: req.body.title,
      project_id: project.id,
      base_id: base.id,
    }))
  ) {
    NcError.badRequest('Duplicate table alias');
  }

  const sqlMgr = await ProjectMgrv2.getSqlMgr(project);
  const sqlClient = NcConnectionMgrv2.getSqlClient(base);

  let tableNameLengthLimit = 255;
  const sqlClientType = sqlClient.clientType;
  if (sqlClientType === 'mysql2' || sqlClientType === 'mysql') {
    tableNameLengthLimit = 64;
  } else if (sqlClientType === 'pg') {
    tableNameLengthLimit = 63;
  } else if (sqlClientType === 'mssql') {
    tableNameLengthLimit = 128;
  }

  if (req.body.table_name.length > tableNameLengthLimit) {
    NcError.badRequest(`Table name exceeds ${tableNameLengthLimit} characters`);
  }

  await Model.updateAliasAndTableName(
    req.params.tableId,
    req.body.title,
    req.body.table_name
  );

  await sqlMgr.sqlOpPlus(base, 'tableRename', {
    ...req.body,
    tn: req.body.table_name,
    tn_old: model.table_name,
  });

  Tele.emit('evt', { evt_type: 'table:updated' });

  res.json({ msg: 'success' });
}

export async function tableDelete(req: Request, res: Response) {
  const table = await Model.getByIdOrName({ id: req.params.tableId });
  await table.getColumns();

  const relationColumns = table.columns.filter(
    (c) => c.uidt === UITypes.LinkToAnotherRecord
  );

  if (relationColumns?.length) {
    const referredTables = await Promise.all(
      relationColumns.map(async (c) =>
        c
          .getColOptions<LinkToAnotherRecordColumn>()
          .then((opt) => opt.getRelatedTable())
          .then()
      )
    );
    NcError.badRequest(
      `Table can't be deleted since Table is being referred in following tables : ${referredTables.join(
        ', '
      )}. Delete LinkToAnotherRecord columns and try again.`
    );
  }

  const project = await Project.getWithInfo(table.project_id);
  const base = project.bases.find((b) => b.id === table.base_id);
  const sqlMgr = await ProjectMgrv2.getSqlMgr(project);
  (table as any).tn = table.table_name;
  table.columns = table.columns.filter((c) => !isVirtualCol(c));
  table.columns.forEach((c) => {
    (c as any).cn = c.column_name;
  });

  if (table.type === ModelTypes.TABLE) {
    await sqlMgr.sqlOpPlus(base, 'tableDelete', table);
  } else if (table.type === ModelTypes.VIEW) {
    await sqlMgr.sqlOpPlus(base, 'viewDelete', {
      ...table,
      view_name: table.table_name,
    });
  }

  await Audit.insert({
    project_id: project.id,
    op_type: AuditOperationTypes.TABLE,
    op_sub_type: AuditOperationSubTypes.DELETED,
    user: (req as any)?.user?.email,
    description: `Deleted ${table.type} ${table.table_name} with alias ${table.title}  `,
    ip: (req as any).clientIp,
  }).then(() => {});

  Tele.emit('evt', { evt_type: 'table:deleted' });

  res.json(await table.delete());
}

const router = Router({ mergeParams: true });
router.get(
  '/api/v1/db/meta/projects/:projectId/tables',
  metaApiMetrics,
  ncMetaAclMw(tableList, 'tableList')
);
router.get(
  '/api/v1/db/meta/projects/:projectId/tables/:tableName',
  ncMetaAclMw(tableGetByName, 'tableGet')
);
router.post(
  '/api/v1/db/meta/projects/:projectId/tables',
  metaApiMetrics,
  ncMetaAclMw(tableCreate, 'tableCreate')
);

router.get(
  '/api/v1/db/meta/tables/:tableId',
  metaApiMetrics,
  ncMetaAclMw(tableGet, 'tableGet')
);
router.patch(
  '/api/v1/db/meta/tables/:tableId',
  metaApiMetrics,
  ncMetaAclMw(tableUpdate, 'tableUpdate')
);
router.delete(
  '/api/v1/db/meta/tables/:tableId',
  metaApiMetrics,
  ncMetaAclMw(tableDelete, 'tableDelete')
);
router.post(
  '/api/v1/db/meta/tables/:tableId/reorder',
  metaApiMetrics,
  ncMetaAclMw(tableReorder, 'tableReorder')
);
export default router;<|MERGE_RESOLUTION|>--- conflicted
+++ resolved
@@ -1,11 +1,8 @@
 import { Request, Response, Router } from 'express';
 import Model from '../../models/Model';
 import { Tele } from 'nc-help';
-<<<<<<< HEAD
-=======
 import { PagedResponseImpl } from '../helpers/PagedResponse';
 import DOMPurify from 'isomorphic-dompurify';
->>>>>>> d6817ed7
 import {
   AuditOperationSubTypes,
   AuditOperationTypes,
