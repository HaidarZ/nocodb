import User from '../../../models/User';
import { v4 as uuidv4 } from 'uuid';
import { promisify } from 'util';
import { Tele } from 'nc-help';

import bcrypt from 'bcryptjs';
import Noco from '../../../Noco';
import { CacheScope, MetaTable } from '../../../utils/globals';
import ProjectUser from '../../../models/ProjectUser';
import { validatePassword } from 'nocodb-sdk';
import boxen from 'boxen';
import NocoCache from '../../../cache/NocoCache';

const { isEmail } = require('validator');
const rolesLevel = { owner: 0, creator: 1, editor: 2, commenter: 3, viewer: 4 };

export default async function initAdminFromEnv(_ncMeta = Noco.ncMeta) {
  if (process.env.NC_ADMIN_EMAIL && process.env.NC_ADMIN_PASSWORD) {
    if (!isEmail(process.env.NC_ADMIN_EMAIL?.trim())) {
      console.log(
        '\n',
        boxen(
          `Provided admin email '${process.env.NC_ADMIN_EMAIL}'  is not valid`,
          {
            title: 'Invalid admin email',
            padding: 1,
            borderStyle: 'double',
            titleAlignment: 'center',
            borderColor: 'red',
          }
        ),
        '\n'
      );
      process.exit(1);
    }

    const { valid, error, hint } = validatePassword(
      process.env.NC_ADMIN_PASSWORD
    );
    if (!valid) {
      console.log(
        '\n',
        boxen(`${error}${hint ? `\n\n${hint}` : ''}`, {
          title: 'Invalid admin password',
          padding: 1,
          borderStyle: 'double',
          titleAlignment: 'center',
          borderColor: 'red',
        }),
        '\n'
      );
      process.exit(1);
    }

    let ncMeta;
    try {
      ncMeta = await _ncMeta.startTransaction();
      const email = process.env.NC_ADMIN_EMAIL.toLowerCase().trim();

      const salt = await promisify(bcrypt.genSalt)(10);
      const password = await promisify(bcrypt.hash)(
        process.env.NC_ADMIN_PASSWORD,
        salt
      );
      const email_verification_token = uuidv4();

      // if super admin not present
      if (await User.isFirst(ncMeta)) {
        const roles = 'user,super';

        // roles = 'owner,creator,editor'
        Tele.emit('evt', {
          evt_type: 'project:invite',
          count: 1,
        });

        await User.insert(
          {
            firstname: '',
            lastname: '',
            email,
            salt,
            password,
            email_verification_token,
            roles,
          },
          ncMeta
        );
      } else {
        const salt = await promisify(bcrypt.genSalt)(10);
        const password = await promisify(bcrypt.hash)(
          process.env.NC_ADMIN_PASSWORD,
          salt
        );
        const email_verification_token = uuidv4();
        const superUser = await ncMeta.metaGet2(null, null, MetaTable.USERS, {
          roles: 'user,super',
        });

        if (email !== superUser.email) {
          // update admin email and password and migrate projects
          // if user already present and associated with some project

          // check user account already present with the new admin email
          const existingUserWithNewEmail = await User.getByEmail(email, ncMeta);

          if (existingUserWithNewEmail?.id) {
            // get all project access belongs to the existing account
            // and migrate to the admin account
            const existingUserProjects = await ncMeta.metaList2(
              null,
              null,
              MetaTable.PROJECT_USERS,
              {
                condition: { fk_user_id: existingUserWithNewEmail.id },
              }
            );

            for (const existingUserProject of existingUserProjects) {
              const userProject = await ProjectUser.get(
                existingUserProject.project_id,
                superUser.id,
                ncMeta
              );

              // if admin user already have access to the project
              // then update role based on the highest access level
              if (userProject) {
                if (
                  rolesLevel[userProject.roles] >
                  rolesLevel[existingUserProject.roles]
                ) {
                  await ProjectUser.update(
                    userProject.project_id,
                    superUser.id,
                    existingUserProject.roles,
                    ncMeta
                  );
                }
              } else {
                // if super doesn't have access then add the access
                await ProjectUser.insert(
                  {
                    ...existingUserProject,
                    fk_user_id: superUser.id,
                  },
                  ncMeta
                );
              }
              // delete the old project access entry from DB
              await ProjectUser.delete(
                existingUserProject.project_id,
                existingUserProject.fk_user_id,
                ncMeta
              );
            }

            // delete existing user
            await ncMeta.metaDelete(
              null,
              null,
              MetaTable.USERS,
              existingUserWithNewEmail.id
            );

            // clear cache
            await NocoCache.delAll(
              CacheScope.USER,
              `${existingUserWithNewEmail.email}___*`
            );
            await NocoCache.del(
              `${CacheScope.USER}:${existingUserWithNewEmail.id}`
            );
            await NocoCache.del(
              `${CacheScope.USER}:${existingUserWithNewEmail.email}`
            );

            // Update email and password of super admin account
            await User.update(
              superUser.id,
              {
                salt,
                email,
                password,
                email_verification_token,
<<<<<<< HEAD
                refresh_token: null
=======
                token_version: null,
                refresh_token: null,
>>>>>>> 66e82a39
              },
              ncMeta
            );
          } else {
            // if email's are not different update the password and hash
            await User.update(
              superUser.id,
              {
                salt,
                email,
                password,
                email_verification_token,
<<<<<<< HEAD
                refresh_token: null
=======
                token_version: null,
                refresh_token: null,
>>>>>>> 66e82a39
              },
              ncMeta
            );
          }
        } else {
          const newPasswordHash = await promisify(bcrypt.hash)(
            process.env.NC_ADMIN_PASSWORD,
            superUser.salt
          );

          if (newPasswordHash !== superUser.password) {
            // if email's are same and passwords are different
            // then update the password and token version
            await User.update(
              superUser.id,
              {
                salt,
                password,
                email_verification_token,
<<<<<<< HEAD
                refresh_token: null
=======
                token_version: null,
                refresh_token: null,
>>>>>>> 66e82a39
              },
              ncMeta
            );
          }
        }
      }
      await ncMeta.commit();
    } catch (e) {
      console.log('Error occurred while updating/creating admin user');
      console.log(e);
      await ncMeta.rollback(e);
    }
  }
}<|MERGE_RESOLUTION|>--- conflicted
+++ resolved
@@ -183,12 +183,8 @@
                 email,
                 password,
                 email_verification_token,
-<<<<<<< HEAD
-                refresh_token: null
-=======
                 token_version: null,
                 refresh_token: null,
->>>>>>> 66e82a39
               },
               ncMeta
             );
@@ -201,12 +197,8 @@
                 email,
                 password,
                 email_verification_token,
-<<<<<<< HEAD
-                refresh_token: null
-=======
                 token_version: null,
                 refresh_token: null,
->>>>>>> 66e82a39
               },
               ncMeta
             );
@@ -226,12 +218,8 @@
                 salt,
                 password,
                 email_verification_token,
-<<<<<<< HEAD
-                refresh_token: null
-=======
                 token_version: null,
                 refresh_token: null,
->>>>>>> 66e82a39
               },
               ncMeta
             );
