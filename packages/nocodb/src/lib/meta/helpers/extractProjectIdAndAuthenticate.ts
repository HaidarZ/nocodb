import { promisify } from 'util';

import passport from 'passport';
import Model from '../../models/Model';
import View from '../../models/View';
import Hook from '../../models/Hook';
import GridViewColumn from '../../models/GridViewColumn';
import FormViewColumn from '../../models/FormViewColumn';
import GalleryViewColumn from '../../models/GalleryViewColumn';
import Project from '../../models/Project';
import Column from '../../models/Column';
import Filter from '../../models/Filter';
import Sort from '../../models/Sort';
import User from '../../models/User';

export default async (req, res, next) => {
  try {
    const { params } = req;

    // extract project id based on request path params
    if (params.projectName) {
      const project = await Project.getByTitleOrId(params.projectName);
      req.ncProjectId = project.id;
      res.locals.project = project;
    }
    if (params.projectId) {
      req.ncProjectId = params.projectId;
    } else if (req.query.project_id) {
      req.ncProjectId = req.query.project_id;
    } else if (
      params.tableId ||
      req.query.fk_model_id ||
      req.body?.fk_model_id
    ) {
      const model = await Model.getByIdOrName({
        id: params.tableId || req.query?.fk_model_id || req.body?.fk_model_id,
      });
      req.ncProjectId = model?.project_id;
    } else if (params.viewId) {
      const view =
        (await View.get(params.viewId)) || (await Model.get(params.viewId));
      req.ncProjectId = view?.project_id;
    } else if (
      params.formViewId ||
      params.gridViewId ||
      params.kanbanViewId ||
      params.galleryViewId
    ) {
      const view = await View.get(
        params.formViewId ||
          params.gridViewId ||
          params.kanbanViewId ||
          params.galleryViewId
      );
      req.ncProjectId = view?.project_id;
    } else if (params.publicDataUuid) {
      const view = await View.getByUUID(req.params.publicDataUuid);
      req.ncProjectId = view?.project_id;
    } else if (params.hookId) {
      const hook = await Hook.get(params.hookId);
      req.ncProjectId = hook?.project_id;
    } else if (params.gridViewColumnId) {
      const gridViewColumn = await GridViewColumn.get(params.gridViewColumnId);
      req.ncProjectId = gridViewColumn?.project_id;
    } else if (params.formViewColumnId) {
      const formViewColumn = await FormViewColumn.get(params.formViewColumnId);
      req.ncProjectId = formViewColumn?.project_id;
    } else if (params.galleryViewColumnId) {
      const galleryViewColumn = await GalleryViewColumn.get(
        params.galleryViewColumnId
      );
      req.ncProjectId = galleryViewColumn?.project_id;
    } else if (params.columnId) {
      const column = await Column.get({ colId: params.columnId });
      req.ncProjectId = column?.project_id;
    } else if (params.filterId) {
      const filter = await Filter.get(params.filterId);
      req.ncProjectId = filter?.project_id;
    } else if (params.sortId) {
      const sort = await Sort.get(params.sortId);
      req.ncProjectId = sort?.project_id;
    }

    const user = await new Promise((resolve, _reject) => {
<<<<<<< HEAD
      passport.authenticate(
        'jwt',
        { session: false },
        async (_err, user, _info) => {
          if (user && !req.headers['xc-shared-base-id']) {
            if (
              req.path.indexOf('/user/me') === -1 &&
              req.header('xc-preview') &&
              /(?:^|,)(?:owner|creator)(?:$|,)/.test(user.roles)
            ) {
              return resolve({
                ...user,
                isAuthorized: true,
                roles: req.header('xc-preview')
              });
            }
            if (await User.isSuperAdmin(user.id)) user.roles = 'owner';
            return resolve({ ...user, isAuthorized: true });
          }

          if (req.headers['xc-token']) {
            passport.authenticate(
              'authtoken',
              {
                session: false,
                optional: false
              },
              async (_err, user, _info) => {
                // if (_err) return reject(_err);
                if (user) {
                  return resolve({
                    ...user,
                    isAuthorized: true,
                    roles:
                      user.roles === 'owner' ||
                      (await User.isSuperAdmin(user.id))
                        ? 'owner,creator'
                        : user.roles,
                  });
                } else {
                  resolve({ roles: 'guest' });
                }
              }
            )(req, res, next);
          } else if (req.headers['xc-shared-base-id']) {
            passport.authenticate('baseView', {}, (_err, user, _info) => {
=======
      passport.authenticate('jwt', { session: false }, (_err, user, _info) => {
        if (user && !req.headers['xc-shared-base-id']) {
          if (
            req.path.indexOf('/user/me') === -1 &&
            req.header('xc-preview') &&
            /(?:^|,)(?:owner|creator)(?:$|,)/.test(user.roles)
          ) {
            return resolve({
              ...user,
              isAuthorized: true,
              roles: req.header('xc-preview'),
            });
          }

          return resolve({ ...user, isAuthorized: true });
        }

        if (req.headers['xc-token']) {
          passport.authenticate(
            'authtoken',
            {
              session: false,
              optional: false,
            },
            (_err, user, _info) => {
>>>>>>> 66e82a39
              // if (_err) return reject(_err);
              if (user) {
                return resolve({
                  ...user,
                  isAuthorized: true,
<<<<<<< HEAD
                  isPublicBase: true
=======
                  roles: user.roles === 'owner' ? 'owner,creator' : user.roles,
>>>>>>> 66e82a39
                });
              } else {
                resolve({ roles: 'guest' });
              }
<<<<<<< HEAD
            })(req, res, next);
          } else {
            resolve({ roles: 'guest' });
          }
=======
            }
          )(req, res, next);
        } else if (req.headers['xc-shared-base-id']) {
          passport.authenticate('baseView', {}, (_err, user, _info) => {
            // if (_err) return reject(_err);
            if (user) {
              return resolve({
                ...user,
                isAuthorized: true,
                isPublicBase: true,
              });
            } else {
              resolve({ roles: 'guest' });
            }
          })(req, res, next);
        } else {
          resolve({ roles: 'guest' });
>>>>>>> 66e82a39
        }
      )(req, res, next);
    });

    await promisify((req as any).login.bind(req))(user);
    next();
  } catch (e) {
    console.log(e);
    next(new Error('Internal error'));
  }
};<|MERGE_RESOLUTION|>--- conflicted
+++ resolved
@@ -82,12 +82,12 @@
     }
 
     const user = await new Promise((resolve, _reject) => {
-<<<<<<< HEAD
       passport.authenticate(
         'jwt',
         { session: false },
         async (_err, user, _info) => {
           if (user && !req.headers['xc-shared-base-id']) {
+            if (await User.isSuperAdmin(user.id)) user.roles = 'owner';
             if (
               req.path.indexOf('/user/me') === -1 &&
               req.header('xc-preview') &&
@@ -96,10 +96,10 @@
               return resolve({
                 ...user,
                 isAuthorized: true,
-                roles: req.header('xc-preview')
+                roles: req.header('xc-preview'),
               });
             }
-            if (await User.isSuperAdmin(user.id)) user.roles = 'owner';
+
             return resolve({ ...user, isAuthorized: true });
           }
 
@@ -108,7 +108,7 @@
               'authtoken',
               {
                 session: false,
-                optional: false
+                optional: false,
               },
               async (_err, user, _info) => {
                 // if (_err) return reject(_err);
@@ -116,6 +116,7 @@
                   return resolve({
                     ...user,
                     isAuthorized: true,
+                    isPublicBase: true,
                     roles:
                       user.roles === 'owner' ||
                       (await User.isSuperAdmin(user.id))
@@ -129,71 +130,20 @@
             )(req, res, next);
           } else if (req.headers['xc-shared-base-id']) {
             passport.authenticate('baseView', {}, (_err, user, _info) => {
-=======
-      passport.authenticate('jwt', { session: false }, (_err, user, _info) => {
-        if (user && !req.headers['xc-shared-base-id']) {
-          if (
-            req.path.indexOf('/user/me') === -1 &&
-            req.header('xc-preview') &&
-            /(?:^|,)(?:owner|creator)(?:$|,)/.test(user.roles)
-          ) {
-            return resolve({
-              ...user,
-              isAuthorized: true,
-              roles: req.header('xc-preview'),
-            });
-          }
-
-          return resolve({ ...user, isAuthorized: true });
-        }
-
-        if (req.headers['xc-token']) {
-          passport.authenticate(
-            'authtoken',
-            {
-              session: false,
-              optional: false,
-            },
-            (_err, user, _info) => {
->>>>>>> 66e82a39
               // if (_err) return reject(_err);
               if (user) {
                 return resolve({
                   ...user,
                   isAuthorized: true,
-<<<<<<< HEAD
-                  isPublicBase: true
-=======
-                  roles: user.roles === 'owner' ? 'owner,creator' : user.roles,
->>>>>>> 66e82a39
+                  isPublicBase: true,
                 });
               } else {
                 resolve({ roles: 'guest' });
               }
-<<<<<<< HEAD
             })(req, res, next);
           } else {
             resolve({ roles: 'guest' });
           }
-=======
-            }
-          )(req, res, next);
-        } else if (req.headers['xc-shared-base-id']) {
-          passport.authenticate('baseView', {}, (_err, user, _info) => {
-            // if (_err) return reject(_err);
-            if (user) {
-              return resolve({
-                ...user,
-                isAuthorized: true,
-                isPublicBase: true,
-              });
-            } else {
-              resolve({ roles: 'guest' });
-            }
-          })(req, res, next);
-        } else {
-          resolve({ roles: 'guest' });
->>>>>>> 66e82a39
         }
       )(req, res, next);
     });
