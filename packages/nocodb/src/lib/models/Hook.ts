--- conflicted
+++ resolved
@@ -25,13 +25,8 @@
   payload?: string;
   url?: string;
   headers?: string;
-<<<<<<< HEAD
-  condition?: boolean;
+  condition?: BoolType;
   notification?: string | object;
-=======
-  condition?: BoolType;
-  notification?: string;
->>>>>>> b5157317
   retries?: number;
   retry_interval?: number;
   timeout?: number;
