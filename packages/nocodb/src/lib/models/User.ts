import { UserType } from 'nocodb-sdk';
import { CacheGetType, CacheScope, MetaTable } from '../utils/globals';
import Noco from '../Noco';
import extractProps from '../meta/helpers/extractProps';
import NocoCache from '../cache/NocoCache';
export default class User implements UserType {
  id: number;

  /** @format email */
  email: string;

  password?: string;
  salt?: string;
  firstname: string;
  lastname: string;
  username?: string;
  refresh_token?: string;
  invite_token?: string;
  invite_token_expires?: number | Date;
  reset_password_expires?: number | Date;
  reset_password_token?: string;
  email_verification_token?: string;
  email_verified: boolean;
  roles?: string;

  constructor(data: User) {
    Object.assign(this, data);
  }

  public static async insert(user: Partial<User>, ncMeta = Noco.ncMeta) {
    const insertObj = extractProps(user, [
      'id',
      'email',
      'password',
      'salt',
      'firstname',
      'lastname',
      'username',
      'refresh_token',
      'invite_token',
      'invite_token_expires',
      'reset_password_expires',
      'reset_password_token',
      'email_verification_token',
      'email_verified',
      'roles',
<<<<<<< HEAD
=======
      'token_version',
>>>>>>> 66e82a39
    ]);

    if (insertObj.email) {
      insertObj.email = insertObj.email.toLowerCase();
    }

    const { id } = await ncMeta.metaInsert2(
      null,
      null,
      MetaTable.USERS,
      insertObj
    );

    await NocoCache.del(CacheScope.INSTANCE_META);

    return this.get(id, ncMeta);
  }
  public static async update(id, user: Partial<User>, ncMeta = Noco.ncMeta) {
    const updateObj = extractProps(user, [
      'email',
      'password',
      'salt',
      'firstname',
      'lastname',
      'username',
      'refresh_token',
      'invite_token',
      'invite_token_expires',
      'reset_password_expires',
      'reset_password_token',
      'email_verification_token',
      'email_verified',
      'roles',
<<<<<<< HEAD
=======
      'token_version',
>>>>>>> 66e82a39
    ]);

    if (updateObj.email) {
      updateObj.email = updateObj.email.toLowerCase();
    } else {
      // set email prop to avoid generation of invalid cache key
      updateObj.email = (await this.get(id, ncMeta))?.email?.toLowerCase();
    }
    // get existing cache
    const keys = [
      // update user:<id>
      `${CacheScope.USER}:${id}`,
      // update user:<email>
      `${CacheScope.USER}:${user.email}`,
    ];
    for (const key of keys) {
      let o = await NocoCache.get(key, CacheGetType.TYPE_OBJECT);
      if (o) {
        o = { ...o, ...updateObj };
        // set cache
        await NocoCache.set(key, o);
      }
    }
    // as <projectId> is unknown, delete user:<email>___<projectId> in cache
    await NocoCache.delAll(CacheScope.USER, `${user.email}___*`);

    // set meta
    return await ncMeta.metaUpdate(null, null, MetaTable.USERS, updateObj, id);
  }
  public static async getByEmail(_email: string, ncMeta = Noco.ncMeta) {
    const email = _email?.toLowerCase();
    let user =
      email &&
      (await NocoCache.get(
        `${CacheScope.USER}:${email}`,
        CacheGetType.TYPE_OBJECT
      ));
    if (!user) {
      user = await ncMeta.metaGet2(null, null, MetaTable.USERS, {
        email,
      });
      await NocoCache.set(`${CacheScope.USER}:${email}`, user);
    }
    return user;
  }

  static async isFirst(ncMeta = Noco.ncMeta) {
    const isFirst = !(await NocoCache.getAll(`${CacheScope.USER}:*`))?.length;
    if (isFirst)
      return !(await ncMeta.metaGet2(null, null, MetaTable.USERS, {}));
    return false;
  }

  static async count(ncMeta = Noco.ncMeta) {
    return (
      await ncMeta.knex(MetaTable.USERS).count('id', { as: 'count' }).first()
    )?.count;
  }

  static async isSuperAdmin(userId, ncMeta = Noco.ncMeta) {
    const user = await this.get(userId, ncMeta);
    return user?.roles?.split(',')?.includes('super');
  }

  static async get(userId, ncMeta = Noco.ncMeta) {
    let user =
      userId &&
      (await NocoCache.get(
        `${CacheScope.USER}:${userId}`,
        CacheGetType.TYPE_OBJECT
      ));
    if (!user) {
      user = await ncMeta.metaGet2(null, null, MetaTable.USERS, userId);
      await NocoCache.set(`${CacheScope.USER}:${userId}`, user);
    }
    return user;
  }

  static async getByRefreshToken(refresh_token, ncMeta = Noco.ncMeta) {
    const user = await ncMeta.metaGet2(null, null, MetaTable.USERS, {
      refresh_token,
    });
    return user;
  }
}<|MERGE_RESOLUTION|>--- conflicted
+++ resolved
@@ -22,6 +22,7 @@
   email_verification_token?: string;
   email_verified: boolean;
   roles?: string;
+  token_version?: string;
 
   constructor(data: User) {
     Object.assign(this, data);
@@ -44,10 +45,7 @@
       'email_verification_token',
       'email_verified',
       'roles',
-<<<<<<< HEAD
-=======
       'token_version',
->>>>>>> 66e82a39
     ]);
 
     if (insertObj.email) {
@@ -81,10 +79,7 @@
       'email_verification_token',
       'email_verified',
       'roles',
-<<<<<<< HEAD
-=======
       'token_version',
->>>>>>> 66e82a39
     ]);
 
     if (updateObj.email) {
