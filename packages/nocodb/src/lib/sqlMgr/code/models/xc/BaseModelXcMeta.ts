import BaseRender from '../../BaseRender';
import UITypes from '../../../../sqlUi/UITypes';
import mapDefaultPrimaryValue from '../../../../noco/meta/helpers/mapDefaultPrimaryValue';

abstract class BaseModelXcMeta extends BaseRender {
  protected abstract _getAbstractType(column: any): any;

  public abstract getUIDataType(column: any): any;

  public getXcColumnsObject(args) {
    const columnsArr = [];

    for (const column of args.columns) {
      if (this.ctx?.belongsTo?.find(c => c.cn === column.cn))
        column.uidt = UITypes.ForeignKey;

      const columnObj = {
        validate: {
          func: [],
          args: [],
          msg: []
        },
        column_name: column.cn || column.column_name,
        title: column._cn || column.cn || column.column_name || column.title,
        type: this._getAbstractType(column),
        dt: column.dt,

        uidt: column.uidt || this.getUIDataType(column),
        uip: column.uip,
        uicn: column.uicn,
        ...column
      };

      if (column.rqd) {
        columnObj.rqd = column.rqd;
      }

      if (column.cdf) {
        columnObj.default = column.cdf;
        columnObj.columnDefault = column.cdf;
      }

      if (column.un) {
        columnObj.un = column.un;
      }

      if (column.pk) {
        columnObj.pk = column.pk;
      }

      if (column.ai) {
        columnObj.ai = column.ai;
      }

      if (column.dtxp) {
        columnObj.dtxp = column.dtxp;
      }

      if (column.dtxs) {
        columnObj.dtxs = column.dtxs;
      }

      const oldColMeta = this.ctx?.oldMeta?.columns?.find(c => {
        return (
          columnObj.cn == c.cn &&
          (columnObj.type == c.type || c.dtx === 'specificType')
        );
      });

      if (oldColMeta) {
        columnObj._cn = oldColMeta._cn || columnObj._cn;
        columnObj.uidt = oldColMeta.uidt;
        columnObj.validate = oldColMeta.validate || columnObj.validate;
        if (
          (columnObj.uidt === UITypes.MultiSelect ||
            columnObj.uidt === UITypes.SingleSelect) &&
          columnObj.dt !== 'set' &&
          columnObj.dt !== 'enum'
        ) {
          columnObj.dtxp = columnObj.dtxp || oldColMeta.dtxp;
        }
      }

      columnsArr.push(columnObj);
    }
    this.mapDefaultPrimaryValue(columnsArr);
    return columnsArr;
  }

  public getObject() {
    return {
      tn: this.ctx.tn,
      _tn: this.ctx._tn,
      columns: this.getXcColumnsObject(this.ctx),
      pks: [],
      hasMany: this.ctx.hasMany,
      belongsTo: this.ctx.belongsTo,
      db_type: this.ctx.db_type,
      type: this.ctx.type,

      v: this.getVitualColumns()
    };
  }

  public findOldVirtualColumnName(relation, type: 'hm' | 'bt') {
    const oldVirtualCols = this.ctx?.oldMeta?.v;
    if (!oldVirtualCols) return;

    return oldVirtualCols.find(
      v =>
        v?.[type]?.rtn === relation?.rtn &&
        v?.[type]?.tn === relation?.tn &&
        v?.[type]?.cn === relation?.cn
    )?._cn;
  }

  public columnSuffixNumber(_cn, cn) {
    const cnRegex = /[\w]+_(\d)+$/;
    const matches = cnRegex.exec(cn);
    if (matches) _cn = _cn + ' ' + matches[1];
    return _cn;
  }

  public getVitualColumns(): any[] {
    // todo: handle duplicate relation
    const virtualColumns = [
      ...(this.ctx.hasMany || []).map(hm => {
        return {
<<<<<<< HEAD
          hm,
          _cn:
            this.findOldVirtualColumnName(hm, 'hm') ||
            this.columnSuffixNumber(`${hm._tn}`, hm.cn)
        };
      }),
      ...(this.ctx.belongsTo || []).map(bt => {
        return {
          bt,
          _cn:
            this.findOldVirtualColumnName(bt, 'bt') ||
            this.columnSuffixNumber(`${bt._rtn}`, bt.cn)
        };
      })
=======
          uidt: UITypes.LinkToAnotherRecord,
          type: 'hm',
          hm,
          _cn: `${hm._tn}List`
        };
      }),
      ...(this.ctx.belongsTo || []).map(bt => ({
        uidt: UITypes.LinkToAnotherRecord,
        type: 'bt',
        bt,
        _cn: `${bt._rtn}Read`
      }))
>>>>>>> 7374f758
    ];

    const oldVirtualCols = this.ctx?.oldMeta?.v || [];

    for (const oldVCol of oldVirtualCols) {
      if (oldVCol.lk || oldVCol.rl || oldVCol.formula)
        virtualColumns.push(oldVCol);
    }

    return virtualColumns;
  }

  public mapDefaultPrimaryValue(columnsArr: any[]): void {
    mapDefaultPrimaryValue(columnsArr);
  }
}

export default BaseModelXcMeta;<|MERGE_RESOLUTION|>--- conflicted
+++ resolved
@@ -126,22 +126,6 @@
     const virtualColumns = [
       ...(this.ctx.hasMany || []).map(hm => {
         return {
-<<<<<<< HEAD
-          hm,
-          _cn:
-            this.findOldVirtualColumnName(hm, 'hm') ||
-            this.columnSuffixNumber(`${hm._tn}`, hm.cn)
-        };
-      }),
-      ...(this.ctx.belongsTo || []).map(bt => {
-        return {
-          bt,
-          _cn:
-            this.findOldVirtualColumnName(bt, 'bt') ||
-            this.columnSuffixNumber(`${bt._rtn}`, bt.cn)
-        };
-      })
-=======
           uidt: UITypes.LinkToAnotherRecord,
           type: 'hm',
           hm,
@@ -154,7 +138,6 @@
         bt,
         _cn: `${bt._rtn}Read`
       }))
->>>>>>> 7374f758
     ];
 
     const oldVirtualCols = this.ctx?.oldMeta?.v || [];
