import { Module } from '@nestjs/common';
import { MulterModule } from '@nestjs/platform-express';
import multer from 'multer';
import { NC_ATTACHMENT_FIELD_SIZE } from '../../constants';
import { DataAliasController } from '../../controllers/data-alias.controller';
import { DataTableController } from '../../controllers/data-table.controller';
import { PublicDatasExportController } from '../../controllers/public-datas-export.controller';
import { PublicDatasController } from '../../controllers/public-datas.controller';
import { DataTableService } from '../../services/data-table.service';
import { DatasService } from '../../services/datas.service';
import { DatasController } from '../../controllers/datas.controller';
import { BulkDataAliasController } from '../../controllers/bulk-data-alias.controller';
import { DataAliasExportController } from '../../controllers/data-alias-export.controller';
import { DataAliasNestedController } from '../../controllers/data-alias-nested.controller';
import { OldDatasController } from '../../controllers/old-datas/old-datas.controller';
import { BulkDataAliasService } from '../../services/bulk-data-alias.service';
import { DataAliasNestedService } from '../../services/data-alias-nested.service';
import { OldDatasService } from '../../controllers/old-datas/old-datas.service';
import { PublicDatasExportService } from '../../services/public-datas-export.service';
import { PublicDatasService } from '../../services/public-datas.service';

@Module({
  imports: [
    MulterModule.register({
      storage: multer.diskStorage({}),
      limits: {
        fieldSize: NC_ATTACHMENT_FIELD_SIZE,
      },
    }),
  ],
  controllers: [
<<<<<<< HEAD
    DataTableController,
    DatasController,
    BulkDataAliasController,
    DataAliasController,
    DataAliasNestedController,
    DataAliasExportController,
    OldDatasController,
    PublicDatasController,
    PublicDatasExportController,
=======
    ...(process.env.NC_WORKER_CONTAINER !== 'true'
      ? [
          DatasController,
          BulkDataAliasController,
          DataAliasController,
          DataAliasNestedController,
          DataAliasExportController,
          OldDatasController,
          PublicDatasController,
          PublicDatasExportController,
        ]
      : []),
>>>>>>> e203712b
  ],
  providers: [
    DataTableService,
    DatasService,
    BulkDataAliasService,
    DataAliasNestedService,
    OldDatasService,
    PublicDatasService,
    PublicDatasExportService,
  ],
  exports: [
    DatasService,
    BulkDataAliasService,
    DataAliasNestedService,
    OldDatasService,
    PublicDatasService,
    PublicDatasExportService,
  ],
})
export class DatasModule {}<|MERGE_RESOLUTION|>--- conflicted
+++ resolved
@@ -29,19 +29,9 @@
     }),
   ],
   controllers: [
-<<<<<<< HEAD
-    DataTableController,
-    DatasController,
-    BulkDataAliasController,
-    DataAliasController,
-    DataAliasNestedController,
-    DataAliasExportController,
-    OldDatasController,
-    PublicDatasController,
-    PublicDatasExportController,
-=======
-    ...(process.env.NC_WORKER_CONTAINER !== 'true'
+    process.env.NC_WORKER_CONTAINER !== 'true'
       ? [
+          DataTableController,
           DatasController,
           BulkDataAliasController,
           DataAliasController,
@@ -52,7 +42,6 @@
           PublicDatasExportController,
         ]
       : []),
->>>>>>> e203712b
   ],
   providers: [
     DataTableService,
