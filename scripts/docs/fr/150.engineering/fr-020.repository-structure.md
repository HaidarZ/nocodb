--- conflicted
+++ resolved
@@ -1,23 +1,19 @@
-<<<<<<< HEAD
-https://github.com/nocodb/nocodb
-=======
-***
-
-titre : "Aperçu de l'architecture"
-description : "Présentation simple de l'architecture NocoDB"
-balises : \['Ingénierie']
-hide\_table\_of\_contents : vrai
---------------------------------
-
-Par défaut, si `NC_DB` n’est pas spécifié, alors SQLite sera utilisé pour stocker vos métadonnées. Nous suggérons aux utilisateurs de séparer les métadonnées et les données utilisateur dans différentes bases de données.
-
-![image](/img/architecture.png)
-
-| Type de projet | Métadonnées stockées dans | Données stockées dans |
-|---------|-----------|--------|
-| Créer un nouveau projet | NC\_DB | NC\_DB |
-| Créer un nouveau projet avec une base de données externe | NC\_DB | Base de données externe |
-| Créer un nouveau projet à partir d'Excel | NC\_DB | NC\_DB |
-***
-
->>>>>>> f35e0619
+***
+
+titre : "Aperçu de l'architecture"
+description : "Présentation simple de l'architecture NocoDB"
+balises : \['Ingénierie']
+hide\_table\_of\_contents : vrai
+--------------------------------
+
+Par défaut, si `NC_DB` n’est pas spécifié, alors SQLite sera utilisé pour stocker vos métadonnées. Nous suggérons aux utilisateurs de séparer les métadonnées et les données utilisateur dans différentes bases de données.
+
+![image](/img/architecture.png)
+
+| Type de projet | Métadonnées stockées dans | Données stockées dans |
+|---------|-----------|--------|
+| Créer un nouveau projet | NC\_DB | NC\_DB |
+| Créer un nouveau projet avec une base de données externe | NC\_DB | Base de données externe |
+| Créer un nouveau projet à partir d'Excel | NC\_DB | NC\_DB |
+***
+