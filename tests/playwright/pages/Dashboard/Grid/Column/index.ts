--- conflicted
+++ resolved
@@ -34,13 +34,9 @@
     childColumn = '',
     relationType = '',
     rollupType = '',
-<<<<<<< HEAD
     format = '',
     dateFormat = '',
     timeFormat = '',
-=======
-    format,
->>>>>>> 001e0f0c
     insertAfterColumnTitle,
     insertBeforeColumnTitle,
   }: {
