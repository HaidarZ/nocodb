--- conflicted
+++ resolved
@@ -45,10 +45,7 @@
     this.grid = new GridPage(this);
     this.gallery = new GalleryPage(this);
     this.form = new FormPage(this);
-<<<<<<< HEAD
     this.kanban = new KanbanPage(this);
-=======
->>>>>>> 6e5a8e95
     this.map = new MapPage(this);
     this.expandedForm = new ExpandedFormPage(this);
     this.webhookForm = new WebhookFormPage(this);
